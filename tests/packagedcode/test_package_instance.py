#
# Copyright (c) nexB Inc. and others. All rights reserved.
# ScanCode is a trademark of nexB Inc.
# SPDX-License-Identifier: Apache-2.0
# See http://www.apache.org/licenses/LICENSE-2.0 for the license text.
# See https://github.com/nexB/scancode-toolkit for support or download.
# See https://aboutcode.org for more information about nexB OSS projects.
#

import io
import json
import os

from packagedcode import models
from packages_test_utils import PackageTester
from scancode.cli_test_utils import check_json_scan
from scancode.cli_test_utils import run_scan_click
from scancode_config import REGEN_TEST_FIXTURES


class TestPackageAndDependency(PackageTester):
    test_data_dir = os.path.join(os.path.dirname(__file__), 'data')

    def test_package_instance_scan_python(self):
        test_dir = self.get_test_loc('instance/pypi')
        result_file = self.get_temp_file('json')
        expected_file = self.get_test_loc('instance/python-package-instance-expected.json')
        run_scan_click(['--package', '--strip-root', '--processes', '-1', test_dir, '--json', result_file])
        check_json_scan(expected_file, result_file, regen=REGEN_TEST_FIXTURES, remove_uuid=True)

    # Note that this will fail even at regen True.
    # Will pass on the next regen False run.
    # ToDo: Use mocking instead
    def test_package_instance_scan_python_with_uuid(self):
        test_dir = self.get_test_loc('instance/pypi')
        result_file = self.get_temp_file('json')
        expected_file = self.get_test_loc('instance/python-package-instance-expected-with-uuid.json')
        run_scan_click(['--package', '--strip-root', '--processes', '-1', test_dir, '--json', result_file])
        check_json_scan(expected_file, result_file, regen=REGEN_TEST_FIXTURES, remove_uuid=True)

    def test_package_instance_scan_python_with_test_manifests(self):
        test_dir = self.get_test_loc('instance/pypi-with-test-manifests')
        result_file = self.get_temp_file('json')
        expected_file = self.get_test_loc('instance/python-package-instance-expected-with-test-manifests.json')
        run_scan_click(['--package', '--strip-root', '--processes', '-1', test_dir, '--json', result_file])
        check_json_scan(expected_file, result_file, regen=REGEN_TEST_FIXTURES, remove_uuid=True)

    def test_package_data_merge_generic(self, regen=REGEN_TEST_FIXTURES):
        input_file = self.get_test_loc('instance/python-manifests-click-scanned.json')
        expected_file = self.get_test_loc('instance/python-manifests-click-scanned-result.json')

        with io.open(input_file, encoding='utf-8') as res:
            packages_data = json.load(res)

<<<<<<< HEAD
        package = None
        for package_data in packages_data:
            if not package:
                package = models.Package.from_package_data(package_data, datafile_path='main')
            else:
                package.update(package_data, datafile_path='click')

        self.check_package_data(package.to_dict(), expected_file, regen)
=======
        pk_instance = None
        for package_data in packages_data:
            if not pk_instance:
                pk_instance=models.Package.from_package_data(package_data, datafile_path='click')
            else:
                pk_instance.update(package_data, datafile_path='click')

        self.check_package_data(pk_instance.to_dict(), expected_file, regen)
>>>>>>> 761d8abc

    def test_package_data_merge_with_dependencies(self, regen=REGEN_TEST_FIXTURES):
        input_file = self.get_test_loc('instance/python-manifests-atomicwrites-scanned.json')
        expected_file = self.get_test_loc('instance/python-manifests-atomicwrites-scanned-result.json')

        with io.open(input_file, encoding='utf-8') as res:
<<<<<<< HEAD
            packages_data = json.load(res)

        package = None
        for package_data in packages_data:
            if not package:
                package = models.Package.from_package_data(package_data, datafile_path='main')
            else:
                package.update(package_data, datafile_path='atomicwrites')

        self.check_package_data(package.to_dict(), expected_file, regen)
=======
                packages_data = json.load(res)

        pk_instance = None
        for package_data in packages_data:
            if not pk_instance:
                pk_instance=models.Package.from_package_data(package_data, datafile_path='atomicwrites')
            else:
                pk_instance.update(package_data, datafile_path='atomicwrites')

        self.check_package_data(pk_instance.to_dict(), expected_file, regen)
>>>>>>> 761d8abc
<|MERGE_RESOLUTION|>--- conflicted
+++ resolved
@@ -52,16 +52,6 @@
         with io.open(input_file, encoding='utf-8') as res:
             packages_data = json.load(res)
 
-<<<<<<< HEAD
-        package = None
-        for package_data in packages_data:
-            if not package:
-                package = models.Package.from_package_data(package_data, datafile_path='main')
-            else:
-                package.update(package_data, datafile_path='click')
-
-        self.check_package_data(package.to_dict(), expected_file, regen)
-=======
         pk_instance = None
         for package_data in packages_data:
             if not pk_instance:
@@ -70,25 +60,12 @@
                 pk_instance.update(package_data, datafile_path='click')
 
         self.check_package_data(pk_instance.to_dict(), expected_file, regen)
->>>>>>> 761d8abc
 
     def test_package_data_merge_with_dependencies(self, regen=REGEN_TEST_FIXTURES):
         input_file = self.get_test_loc('instance/python-manifests-atomicwrites-scanned.json')
         expected_file = self.get_test_loc('instance/python-manifests-atomicwrites-scanned-result.json')
 
         with io.open(input_file, encoding='utf-8') as res:
-<<<<<<< HEAD
-            packages_data = json.load(res)
-
-        package = None
-        for package_data in packages_data:
-            if not package:
-                package = models.Package.from_package_data(package_data, datafile_path='main')
-            else:
-                package.update(package_data, datafile_path='atomicwrites')
-
-        self.check_package_data(package.to_dict(), expected_file, regen)
-=======
                 packages_data = json.load(res)
 
         pk_instance = None
@@ -98,5 +75,4 @@
             else:
                 pk_instance.update(package_data, datafile_path='atomicwrites')
 
-        self.check_package_data(pk_instance.to_dict(), expected_file, regen)
->>>>>>> 761d8abc
+        self.check_package_data(pk_instance.to_dict(), expected_file, regen)