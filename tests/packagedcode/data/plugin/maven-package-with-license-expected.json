--- conflicted
+++ resolved
@@ -762,27 +762,15 @@
               "spdx_license_expression": "Apache-2.0",
               "from_file": "maven2/commons-validator-1.2.0/commons-validator-1.2.0.pom",
               "start_line": 1,
-<<<<<<< HEAD
-              "end_line": 1,
-              "matcher": "2-aho",
+              "end_line": 2,
+              "matcher": "1-hash",
               "score": 100.0,
-              "matched_length": 8,
+              "matched_length": 11,
               "match_coverage": 100.0,
               "rule_relevance": 100,
-              "rule_identifier": "apache-2.0_1316.RULE",
-              "rule_url": "https://github.com/nexB/scancode-toolkit/tree/develop/src/licensedcode/data/rules/apache-2.0_1316.RULE",
-              "matched_text": "- name: The Apache Software License, Version 2.0"
-=======
-              "end_line": 2,
-              "matched_length": 11,
-              "match_coverage": 100.0,
-              "matcher": "1-hash",
-              "license_expression": "apache-2.0",
               "rule_identifier": "apache-2.0_1321.RULE",
-              "rule_relevance": 100,
               "rule_url": "https://github.com/nexB/scancode-toolkit/tree/develop/src/licensedcode/data/rules/apache-2.0_1321.RULE",
               "matched_text": "- name: The Apache Software License, Version 2.0\n  url: /LICENSE.txt"
->>>>>>> 572f4fb8
             }
           ],
           "identifier": "apache_2_0-0e1a671d-e78a-851c-343d-1420e4bbc821"
@@ -7362,27 +7350,15 @@
                   "spdx_license_expression": "Apache-2.0",
                   "from_file": "maven2/commons-validator-1.2.0/commons-validator-1.2.0.pom",
                   "start_line": 1,
-<<<<<<< HEAD
-                  "end_line": 1,
-                  "matcher": "2-aho",
+                  "end_line": 2,
+                  "matcher": "1-hash",
                   "score": 100.0,
-                  "matched_length": 8,
+                  "matched_length": 11,
                   "match_coverage": 100.0,
                   "rule_relevance": 100,
-                  "rule_identifier": "apache-2.0_1316.RULE",
-                  "rule_url": "https://github.com/nexB/scancode-toolkit/tree/develop/src/licensedcode/data/rules/apache-2.0_1316.RULE",
-                  "matched_text": "- name: The Apache Software License, Version 2.0"
-=======
-                  "end_line": 2,
-                  "matched_length": 11,
-                  "match_coverage": 100.0,
-                  "matcher": "1-hash",
-                  "license_expression": "apache-2.0",
                   "rule_identifier": "apache-2.0_1321.RULE",
-                  "rule_relevance": 100,
                   "rule_url": "https://github.com/nexB/scancode-toolkit/tree/develop/src/licensedcode/data/rules/apache-2.0_1321.RULE",
                   "matched_text": "- name: The Apache Software License, Version 2.0\n  url: /LICENSE.txt"
->>>>>>> 572f4fb8
                 }
               ],
               "identifier": "apache_2_0-0e1a671d-e78a-851c-343d-1420e4bbc821"
