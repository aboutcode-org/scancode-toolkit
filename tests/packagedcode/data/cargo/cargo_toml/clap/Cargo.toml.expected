[
  {
    "type": "cargo",
    "namespace": null,
    "name": "clap",
    "version": "2.32.0",
    "qualifiers": {},
    "subpath": null,
    "primary_language": "Rust",
    "description": "A simple to use, efficient, and full featured  Command Line Argument Parser",
    "release_date": null,
    "parties": [
      {
        "type": "person",
        "role": "author",
        "name": "Kevin K.",
        "email": "kbknapp@gmail.com",
        "url": null
      }
    ],
    "keywords": [
      "argument",
      "cli",
      "arg",
      "parser",
      "parse",
      "command-line-interface"
    ],
    "homepage_url": "https://clap.rs/",
    "download_url": null,
    "size": null,
    "sha1": null,
    "md5": null,
    "sha256": null,
    "sha512": null,
    "bug_tracking_url": null,
    "code_view_url": null,
    "vcs_url": "https://github.com/clap-rs/clap",
    "copyright": null,
    "holder": null,
    "declared_license_expression": "mit",
    "declared_license_expression_spdx": "MIT",
    "license_detections": [
      {
        "license_expression": "mit",
        "license_expression_spdx": "MIT",
        "matches": [
          {
            "license_expression": "mit",
            "spdx_license_expression": "MIT",
            "from_file": null,
            "start_line": 1,
            "end_line": 1,
            "matcher": "1-spdx-id",
            "score": 100.0,
            "matched_length": 1,
            "match_coverage": 100.0,
            "rule_relevance": 100,
            "rule_identifier": "spdx-license-identifier-mit-5da48780aba670b0860c46d899ed42a0f243ff06",
            "rule_url": null,
            "matched_text": "MIT"
          }
        ],
        "identifier": "mit-a822f434-d61f-f2b1-c792-8b8cb9e7b9bf"
      }
    ],
    "other_license_expression": null,
    "other_license_expression_spdx": null,
    "other_license_detections": [],
    "extracted_license_statement": "MIT",
    "notice_text": null,
    "source_packages": [],
    "file_references": [],
<<<<<<< HEAD
    "is_private": false,
    "is_virtual": false,
    "extra_data": {},
    "dependencies": [],
=======
    "extra_data": {
      "documentation_url": "https://docs.rs/clap/"
    },
    "dependencies": [
      {
        "purl": "pkg:cargo/bitflags",
        "extracted_requirement": "1.0",
        "scope": "dependencies",
        "is_runtime": true,
        "is_optional": false,
        "is_resolved": false,
        "resolved_package": {},
        "extra_data": {}
      },
      {
        "purl": "pkg:cargo/unicode-width",
        "extracted_requirement": "0.1.4",
        "scope": "dependencies",
        "is_runtime": true,
        "is_optional": false,
        "is_resolved": false,
        "resolved_package": {},
        "extra_data": {}
      },
      {
        "purl": "pkg:cargo/textwrap",
        "extracted_requirement": "0.10.0",
        "scope": "dependencies",
        "is_runtime": true,
        "is_optional": false,
        "is_resolved": false,
        "resolved_package": {},
        "extra_data": {}
      },
      {
        "purl": "pkg:cargo/strsim",
        "extracted_requirement": "0.8",
        "scope": "dependencies",
        "is_runtime": true,
        "is_optional": true,
        "is_resolved": false,
        "resolved_package": {},
        "extra_data": {
          "version": "0.8"
        }
      },
      {
        "purl": "pkg:cargo/yaml-rust",
        "extracted_requirement": "0.3.5",
        "scope": "dependencies",
        "is_runtime": true,
        "is_optional": true,
        "is_resolved": false,
        "resolved_package": {},
        "extra_data": {
          "version": "0.3.5"
        }
      },
      {
        "purl": "pkg:cargo/clippy",
        "extracted_requirement": "~0.0.166",
        "scope": "dependencies",
        "is_runtime": true,
        "is_optional": true,
        "is_resolved": false,
        "resolved_package": {},
        "extra_data": {
          "version": "~0.0.166"
        }
      },
      {
        "purl": "pkg:cargo/atty",
        "extracted_requirement": "0.2.2",
        "scope": "dependencies",
        "is_runtime": true,
        "is_optional": true,
        "is_resolved": false,
        "resolved_package": {},
        "extra_data": {
          "version": "0.2.2"
        }
      },
      {
        "purl": "pkg:cargo/vec_map",
        "extracted_requirement": "0.8",
        "scope": "dependencies",
        "is_runtime": true,
        "is_optional": true,
        "is_resolved": false,
        "resolved_package": {},
        "extra_data": {
          "version": "0.8"
        }
      },
      {
        "purl": "pkg:cargo/term_size",
        "extracted_requirement": "0.3.0",
        "scope": "dependencies",
        "is_runtime": true,
        "is_optional": true,
        "is_resolved": false,
        "resolved_package": {},
        "extra_data": {
          "version": "0.3.0"
        }
      },
      {
        "purl": "pkg:cargo/regex",
        "extracted_requirement": "1",
        "scope": "dev-dependencies",
        "is_runtime": false,
        "is_optional": false,
        "is_resolved": false,
        "resolved_package": {},
        "extra_data": {}
      },
      {
        "purl": "pkg:cargo/lazy_static",
        "extracted_requirement": "~1.1",
        "scope": "dev-dependencies",
        "is_runtime": false,
        "is_optional": false,
        "is_resolved": false,
        "resolved_package": {},
        "extra_data": {}
      },
      {
        "purl": "pkg:cargo/version-sync",
        "extracted_requirement": "0.5",
        "scope": "dev-dependencies",
        "is_runtime": false,
        "is_optional": false,
        "is_resolved": false,
        "resolved_package": {},
        "extra_data": {}
      }
    ],
>>>>>>> 588d32bd
    "repository_homepage_url": "https://crates.io/crates/clap",
    "repository_download_url": "https://crates.io/api/v1/crates/clap/2.32.0/download",
    "api_data_url": "https://crates.io/api/v1/crates/clap",
    "datasource_id": "cargo_toml",
    "purl": "pkg:cargo/clap@2.32.0"
  }
]<|MERGE_RESOLUTION|>--- conflicted
+++ resolved
@@ -71,12 +71,8 @@
     "notice_text": null,
     "source_packages": [],
     "file_references": [],
-<<<<<<< HEAD
     "is_private": false,
     "is_virtual": false,
-    "extra_data": {},
-    "dependencies": [],
-=======
     "extra_data": {
       "documentation_url": "https://docs.rs/clap/"
     },
@@ -88,6 +84,7 @@
         "is_runtime": true,
         "is_optional": false,
         "is_resolved": false,
+        "is_direct": true,
         "resolved_package": {},
         "extra_data": {}
       },
@@ -98,6 +95,7 @@
         "is_runtime": true,
         "is_optional": false,
         "is_resolved": false,
+        "is_direct": true,
         "resolved_package": {},
         "extra_data": {}
       },
@@ -108,6 +106,7 @@
         "is_runtime": true,
         "is_optional": false,
         "is_resolved": false,
+        "is_direct": true,
         "resolved_package": {},
         "extra_data": {}
       },
@@ -118,6 +117,7 @@
         "is_runtime": true,
         "is_optional": true,
         "is_resolved": false,
+        "is_direct": true,
         "resolved_package": {},
         "extra_data": {
           "version": "0.8"
@@ -130,6 +130,7 @@
         "is_runtime": true,
         "is_optional": true,
         "is_resolved": false,
+        "is_direct": true,
         "resolved_package": {},
         "extra_data": {
           "version": "0.3.5"
@@ -142,6 +143,7 @@
         "is_runtime": true,
         "is_optional": true,
         "is_resolved": false,
+        "is_direct": true,
         "resolved_package": {},
         "extra_data": {
           "version": "~0.0.166"
@@ -154,6 +156,7 @@
         "is_runtime": true,
         "is_optional": true,
         "is_resolved": false,
+        "is_direct": true,
         "resolved_package": {},
         "extra_data": {
           "version": "0.2.2"
@@ -166,6 +169,7 @@
         "is_runtime": true,
         "is_optional": true,
         "is_resolved": false,
+        "is_direct": true,
         "resolved_package": {},
         "extra_data": {
           "version": "0.8"
@@ -178,6 +182,7 @@
         "is_runtime": true,
         "is_optional": true,
         "is_resolved": false,
+        "is_direct": true,
         "resolved_package": {},
         "extra_data": {
           "version": "0.3.0"
@@ -190,6 +195,7 @@
         "is_runtime": false,
         "is_optional": false,
         "is_resolved": false,
+        "is_direct": true,
         "resolved_package": {},
         "extra_data": {}
       },
@@ -200,6 +206,7 @@
         "is_runtime": false,
         "is_optional": false,
         "is_resolved": false,
+        "is_direct": true,
         "resolved_package": {},
         "extra_data": {}
       },
@@ -210,11 +217,11 @@
         "is_runtime": false,
         "is_optional": false,
         "is_resolved": false,
+        "is_direct": true,
         "resolved_package": {},
         "extra_data": {}
       }
     ],
->>>>>>> 588d32bd
     "repository_homepage_url": "https://crates.io/crates/clap",
     "repository_download_url": "https://crates.io/api/v1/crates/clap/2.32.0/download",
     "api_data_url": "https://crates.io/api/v1/crates/clap",
