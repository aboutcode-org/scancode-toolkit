declared_license:
  - GPL-3+
  - CC0-1.0
  - GPL-2+
  - GPL-3+
  - CC-BY-SA-3.0
  - LGPL-2+
  - LGPL-2+
  - LGPL-2+
  - LGPL-2+
  - Apache-2.0
  - GPL-3+
  - CC-BY-SA-4.0
  - Apache-2.0
  - GPL-2+
  - GPL-3+
  - LGPL-2+
  - CC0-1.0
  - CC-BY-SA-3.0
  - CC-BY-SA-4.0
<<<<<<< HEAD
declared_license_expression: gpl-3.0-plus
declared_license_expression_spdx: GPL-3.0-or-later
other_license_expression: (gpl-3.0-plus AND gpl-3.0-plus) AND (cc0-1.0 AND cc0-1.0 AND cc0-1.0
  AND cc0-1.0 AND cc0-1.0) AND (gpl-2.0-plus AND gpl-2.0-plus) AND (gpl-3.0-plus AND gpl-3.0-plus)
  AND cc-by-sa-3.0 AND (lgpl-2.0-plus AND lgpl-2.0-plus) AND (lgpl-2.0-plus AND lgpl-2.0-plus)
  AND (lgpl-2.0-plus AND lgpl-2.0-plus) AND (lgpl-2.0-plus AND lgpl-2.0-plus) AND (apache-2.0
  AND apache-2.0) AND (gpl-3.0-plus AND gpl-3.0-plus) AND (cc-by-sa-4.0 AND cc-by-sa-4.0)
other_license_expression_spdx: (GPL-3.0-or-later AND GPL-3.0-or-later) AND (CC0-1.0 AND CC0-1.0
  AND CC0-1.0 AND CC0-1.0 AND CC0-1.0) AND (GPL-2.0-or-later AND GPL-2.0-or-later) AND (GPL-3.0-or-later
  AND GPL-3.0-or-later) AND CC-BY-SA-3.0 AND (LGPL-2.0-or-later AND LGPL-2.0-or-later) AND (LGPL-2.0-or-later
  AND LGPL-2.0-or-later) AND (LGPL-2.0-or-later AND LGPL-2.0-or-later) AND (LGPL-2.0-or-later
  AND LGPL-2.0-or-later) AND (Apache-2.0 AND Apache-2.0) AND (GPL-3.0-or-later AND GPL-3.0-or-later)
  AND (CC-BY-SA-4.0 AND CC-BY-SA-4.0)
license_detections: []
other_license_detections:
  - license_expression: apache-2.0
    detection_rules:
      - not-combined
    matches:
      - score: '100.0'
        start_line: 93
        end_line: 93
        matched_length: 4
        match_coverage: '100.0'
        matcher: 1-hash
        license_expression: apache-2.0
        rule_identifier: apache-2.0_65.RULE
        referenced_filenames: []
        is_license_text: no
        is_license_notice: no
        is_license_reference: no
        is_license_tag: yes
        is_license_intro: no
        rule_length: 4
        rule_relevance: 100
        matched_text: 'License: apache-2.0'
        licenses:
          - key: apache-2.0
            name: Apache License 2.0
            short_name: Apache 2.0
            category: Permissive
            is_exception: no
            is_unknown: no
            owner: Apache Software Foundation
            homepage_url: http://www.apache.org/licenses/
            text_url: http://www.apache.org/licenses/LICENSE-2.0
            reference_url: https://scancode-licensedb.aboutcode.org/apache-2.0
            scancode_text_url: https://github.com/nexB/scancode-toolkit/tree/develop/src/licensedcode/data/licenses/apache-2.0.LICENSE
            scancode_data_url: https://github.com/nexB/scancode-toolkit/tree/develop/src/licensedcode/data/licenses/apache-2.0.yml
            spdx_license_key: Apache-2.0
            spdx_url: https://spdx.org/licenses/Apache-2.0
      - score: '100.0'
        start_line: 94
        end_line: 107
        matched_length: 107
        match_coverage: '100.0'
        matcher: 1-hash
        license_expression: apache-2.0
        rule_identifier: apache-2.0_949.RULE
        referenced_filenames:
          - /usr/share/common-licenses/Apache-2.0
        is_license_text: no
        is_license_notice: yes
        is_license_reference: no
        is_license_tag: no
        is_license_intro: no
        rule_length: 107
        rule_relevance: 100
        matched_text: |
          Licensed under the Apache License, Version 2.0 (the "License");
          you may not use this file except in compliance with the License.
          You may obtain a copy of the License at

               https://www.apache.org/licenses/LICENSE-2.0

          Unless required by applicable law or agreed to in writing, software
          distributed under the License is distributed on an "AS-IS" BASIS,
          WITHOUT WARRANTIES OR CONDITIONS OF ANY KIND, either express or implied.
          See the License for the specific language governing permissions and
          limitations under the License.

          On Debian systems a copy of the Apache License, Version 2.0 can be
          found in /usr/share/common-licenses/Apache-2.0
        licenses:
          - key: apache-2.0
            name: Apache License 2.0
            short_name: Apache 2.0
            category: Permissive
            is_exception: no
            is_unknown: no
            owner: Apache Software Foundation
            homepage_url: http://www.apache.org/licenses/
            text_url: http://www.apache.org/licenses/LICENSE-2.0
            reference_url: https://scancode-licensedb.aboutcode.org/apache-2.0
            scancode_text_url: https://github.com/nexB/scancode-toolkit/tree/develop/src/licensedcode/data/licenses/apache-2.0.LICENSE
            scancode_data_url: https://github.com/nexB/scancode-toolkit/tree/develop/src/licensedcode/data/licenses/apache-2.0.yml
            spdx_license_key: Apache-2.0
            spdx_url: https://spdx.org/licenses/Apache-2.0
  - license_expression: gpl-2.0-plus
    detection_rules:
      - not-combined
    matches:
      - score: '100.0'
        start_line: 109
        end_line: 109
        matched_length: 3
        match_coverage: '100.0'
        matcher: 1-hash
        license_expression: gpl-2.0-plus
        rule_identifier: gpl-2.0-plus_22.RULE
        referenced_filenames: []
        is_license_text: no
        is_license_notice: no
        is_license_reference: no
        is_license_tag: yes
        is_license_intro: no
        rule_length: 3
        rule_relevance: 100
        matched_text: 'License: gpl-2+'
        licenses:
          - key: gpl-2.0-plus
            name: GNU General Public License 2.0 or later
            short_name: GPL 2.0 or later
            category: Copyleft
            is_exception: no
            is_unknown: no
            owner: Free Software Foundation (FSF)
            homepage_url: http://www.gnu.org/licenses/old-licenses/gpl-2.0-standalone.html
            text_url: http://www.gnu.org/licenses/old-licenses/gpl-2.0-standalone.html
            reference_url: https://scancode-licensedb.aboutcode.org/gpl-2.0-plus
            scancode_text_url: https://github.com/nexB/scancode-toolkit/tree/develop/src/licensedcode/data/licenses/gpl-2.0-plus.LICENSE
            scancode_data_url: https://github.com/nexB/scancode-toolkit/tree/develop/src/licensedcode/data/licenses/gpl-2.0-plus.yml
            spdx_license_key: GPL-2.0-or-later
            spdx_url: https://spdx.org/licenses/GPL-2.0-or-later
      - score: '100.0'
        start_line: 110
        end_line: 124
        matched_length: 126
        match_coverage: '100.0'
        matcher: 1-hash
        license_expression: gpl-2.0-plus
        rule_identifier: gpl-2.0-plus_839.RULE
        referenced_filenames:
          - /usr/share/common-licenses/GPL-2
        is_license_text: no
        is_license_notice: yes
        is_license_reference: no
        is_license_tag: no
        is_license_intro: no
        rule_length: 126
        rule_relevance: 100
        matched_text: |
          This package is free software; you can redistribute it and/or modify
          it under the terms of the GNU General Public License as published by
          the Free Software Foundation; either version 2 of the License, or
          (at your option) any later version.

          This package is distributed in the hope that it will be useful,
          but WITHOUT ANY WARRANTY; without even the implied warranty of
          MERCHANTABILITY or FITNESS FOR A PARTICULAR PURPOSE.  See the
          GNU General Public License for more details.

          You should have received a copy of the GNU General Public License
          along with this program. If not, see <https://www.gnu.org/licenses/>

          On Debian systems, the complete text of the GNU General
          Public License version 2 can be found in "/usr/share/common-licenses/GPL-2".
        licenses:
          - key: gpl-2.0-plus
            name: GNU General Public License 2.0 or later
            short_name: GPL 2.0 or later
            category: Copyleft
            is_exception: no
            is_unknown: no
            owner: Free Software Foundation (FSF)
            homepage_url: http://www.gnu.org/licenses/old-licenses/gpl-2.0-standalone.html
            text_url: http://www.gnu.org/licenses/old-licenses/gpl-2.0-standalone.html
            reference_url: https://scancode-licensedb.aboutcode.org/gpl-2.0-plus
            scancode_text_url: https://github.com/nexB/scancode-toolkit/tree/develop/src/licensedcode/data/licenses/gpl-2.0-plus.LICENSE
            scancode_data_url: https://github.com/nexB/scancode-toolkit/tree/develop/src/licensedcode/data/licenses/gpl-2.0-plus.yml
            spdx_license_key: GPL-2.0-or-later
            spdx_url: https://spdx.org/licenses/GPL-2.0-or-later
  - license_expression: gpl-3.0-plus
    detection_rules:
      - not-combined
    matches:
      - score: '100.0'
        start_line: 126
        end_line: 126
        matched_length: 3
        match_coverage: '100.0'
        matcher: 1-hash
        license_expression: gpl-3.0-plus
        rule_identifier: gpl-3.0-plus_92.RULE
        referenced_filenames: []
        is_license_text: no
        is_license_notice: no
        is_license_reference: no
        is_license_tag: yes
        is_license_intro: no
        rule_length: 3
        rule_relevance: 100
        matched_text: 'License: gpl-3+'
        licenses:
          - key: gpl-3.0-plus
            name: GNU General Public License 3.0 or later
            short_name: GPL 3.0 or later
            category: Copyleft
            is_exception: no
            is_unknown: no
            owner: Free Software Foundation (FSF)
            homepage_url: http://www.gnu.org/licenses/gpl-3.0-standalone.html
            text_url: http://www.gnu.org/licenses/gpl-3.0-standalone.html
            reference_url: https://scancode-licensedb.aboutcode.org/gpl-3.0-plus
            scancode_text_url: https://github.com/nexB/scancode-toolkit/tree/develop/src/licensedcode/data/licenses/gpl-3.0-plus.LICENSE
            scancode_data_url: https://github.com/nexB/scancode-toolkit/tree/develop/src/licensedcode/data/licenses/gpl-3.0-plus.yml
            spdx_license_key: GPL-3.0-or-later
            spdx_url: https://spdx.org/licenses/GPL-3.0-or-later
      - score: '100.0'
        start_line: 127
        end_line: 141
        matched_length: 126
        match_coverage: '100.0'
        matcher: 1-hash
        license_expression: gpl-3.0-plus
        rule_identifier: gpl-3.0-plus_385.RULE
        referenced_filenames:
          - /usr/share/common-licenses/GPL-3
        is_license_text: no
        is_license_notice: yes
        is_license_reference: no
        is_license_tag: no
        is_license_intro: no
        rule_length: 126
        rule_relevance: 100
        matched_text: |
          This program is free software: you can redistribute it and/or modify
          it under the terms of the GNU General Public License as published by
          the Free Software Foundation, either version 3 of the License, or
          (at your option) any later version.

          This program is distributed in the hope that it will be useful,
          but WITHOUT ANY WARRANTY; without even the implied warranty of
          MERCHANTABILITY or FITNESS FOR A PARTICULAR PURPOSE.  See the
          GNU General Public License for more details.

          You should have received a copy of the GNU General Public License
          along with this program.  If not, see <https://www.gnu.org/licenses/>.

          On Debian systems, the complete text of the GNU General
          Public License version 3 can be found in "/usr/share/common-licenses/GPL-3".
        licenses:
          - key: gpl-3.0-plus
            name: GNU General Public License 3.0 or later
            short_name: GPL 3.0 or later
            category: Copyleft
            is_exception: no
            is_unknown: no
            owner: Free Software Foundation (FSF)
            homepage_url: http://www.gnu.org/licenses/gpl-3.0-standalone.html
            text_url: http://www.gnu.org/licenses/gpl-3.0-standalone.html
            reference_url: https://scancode-licensedb.aboutcode.org/gpl-3.0-plus
            scancode_text_url: https://github.com/nexB/scancode-toolkit/tree/develop/src/licensedcode/data/licenses/gpl-3.0-plus.LICENSE
            scancode_data_url: https://github.com/nexB/scancode-toolkit/tree/develop/src/licensedcode/data/licenses/gpl-3.0-plus.yml
            spdx_license_key: GPL-3.0-or-later
            spdx_url: https://spdx.org/licenses/GPL-3.0-or-later
  - license_expression: lgpl-2.0-plus
    detection_rules:
      - not-combined
    matches:
      - score: '100.0'
        start_line: 143
        end_line: 143
        matched_length: 3
        match_coverage: '100.0'
        matcher: 1-hash
        license_expression: lgpl-2.0-plus
        rule_identifier: lgpl-2.0-plus_61.RULE
        referenced_filenames: []
        is_license_text: no
        is_license_notice: no
        is_license_reference: no
        is_license_tag: yes
        is_license_intro: no
        rule_length: 3
        rule_relevance: 100
        matched_text: 'License: lgpl-2+'
        licenses:
          - key: lgpl-2.0-plus
            name: GNU Library General Public License 2.0 or later
            short_name: LGPL 2.0 or later
            category: Copyleft Limited
            is_exception: no
            is_unknown: no
            owner: Free Software Foundation (FSF)
            homepage_url: http://www.gnu.org/licenses/old-licenses/lgpl-2.0.html
            text_url: http://www.gnu.org/licenses/old-licenses/lgpl-2.0-standalone.html
            reference_url: https://scancode-licensedb.aboutcode.org/lgpl-2.0-plus
            scancode_text_url: https://github.com/nexB/scancode-toolkit/tree/develop/src/licensedcode/data/licenses/lgpl-2.0-plus.LICENSE
            scancode_data_url: https://github.com/nexB/scancode-toolkit/tree/develop/src/licensedcode/data/licenses/lgpl-2.0-plus.yml
            spdx_license_key: LGPL-2.0-or-later
            spdx_url: https://spdx.org/licenses/LGPL-2.0-or-later
      - score: '100.0'
        start_line: 144
        end_line: 155
        matched_length: 106
        match_coverage: '100.0'
        matcher: 1-hash
        license_expression: lgpl-2.0-plus
        rule_identifier: lgpl-2.0-plus_457.RULE
        referenced_filenames:
          - /usr/share/common-licenses/LGPL-2
        is_license_text: no
        is_license_notice: yes
        is_license_reference: no
        is_license_tag: no
        is_license_intro: no
        rule_length: 106
        rule_relevance: 100
        matched_text: |
          This library is free software; you can redistribute it and/or
          modify it under the terms of the GNU Library General Public
          License as published by the Free Software Foundation; either
          version 2 of the License, or (at your option) any later version.

          This library is distributed in the hope that it will be useful,
          but WITHOUT ANY WARRANTY; without even the implied warranty of
          MERCHANTABILITY or FITNESS FOR A PARTICULAR PURPOSE.  See the GNU
          Lesser General Public License for more details.

          On Debian systems, the complete text of the GNU Library General Public
          License version 2 can be found in "/usr/share/common-licenses/LGPL-2".
        licenses:
          - key: lgpl-2.0-plus
            name: GNU Library General Public License 2.0 or later
            short_name: LGPL 2.0 or later
            category: Copyleft Limited
            is_exception: no
            is_unknown: no
            owner: Free Software Foundation (FSF)
            homepage_url: http://www.gnu.org/licenses/old-licenses/lgpl-2.0.html
            text_url: http://www.gnu.org/licenses/old-licenses/lgpl-2.0-standalone.html
            reference_url: https://scancode-licensedb.aboutcode.org/lgpl-2.0-plus
            scancode_text_url: https://github.com/nexB/scancode-toolkit/tree/develop/src/licensedcode/data/licenses/lgpl-2.0-plus.LICENSE
            scancode_data_url: https://github.com/nexB/scancode-toolkit/tree/develop/src/licensedcode/data/licenses/lgpl-2.0-plus.yml
            spdx_license_key: LGPL-2.0-or-later
            spdx_url: https://spdx.org/licenses/LGPL-2.0-or-later
  - license_expression: cc0-1.0
    detection_rules:
      - not-combined
    matches:
      - score: '100.0'
        start_line: 157
        end_line: 157
        matched_length: 4
        match_coverage: '100.0'
        matcher: 1-hash
        license_expression: cc0-1.0
        rule_identifier: cc0-1.0_12.RULE
        referenced_filenames: []
        is_license_text: no
        is_license_notice: no
        is_license_reference: no
        is_license_tag: yes
        is_license_intro: no
        rule_length: 4
        rule_relevance: 100
        matched_text: 'License: cc0-1.0'
        licenses:
          - key: cc0-1.0
            name: Creative Commons CC0 1.0 Universal
            short_name: CC0-1.0
            category: Public Domain
            is_exception: no
            is_unknown: no
            owner: Creative Commons
            homepage_url: http://creativecommons.org/publicdomain/zero/1.0/
            text_url: http://creativecommons.org/publicdomain/zero/1.0/legalcode
            reference_url: https://scancode-licensedb.aboutcode.org/cc0-1.0
            scancode_text_url: https://github.com/nexB/scancode-toolkit/tree/develop/src/licensedcode/data/licenses/cc0-1.0.LICENSE
            scancode_data_url: https://github.com/nexB/scancode-toolkit/tree/develop/src/licensedcode/data/licenses/cc0-1.0.yml
            spdx_license_key: CC0-1.0
            spdx_url: https://spdx.org/licenses/CC0-1.0
      - score: '100.0'
        start_line: 171
        end_line: 171
        matched_length: 1
        match_coverage: '100.0'
        matcher: 2-aho
        license_expression: cc0-1.0
        rule_identifier: cc0-1.0_176.RULE
        referenced_filenames: []
        is_license_text: no
        is_license_notice: no
        is_license_reference: yes
        is_license_tag: no
        is_license_intro: no
        rule_length: 1
        rule_relevance: 100
        matched_text: CC0
        licenses:
          - key: cc0-1.0
            name: Creative Commons CC0 1.0 Universal
            short_name: CC0-1.0
            category: Public Domain
            is_exception: no
            is_unknown: no
            owner: Creative Commons
            homepage_url: http://creativecommons.org/publicdomain/zero/1.0/
            text_url: http://creativecommons.org/publicdomain/zero/1.0/legalcode
            reference_url: https://scancode-licensedb.aboutcode.org/cc0-1.0
            scancode_text_url: https://github.com/nexB/scancode-toolkit/tree/develop/src/licensedcode/data/licenses/cc0-1.0.LICENSE
            scancode_data_url: https://github.com/nexB/scancode-toolkit/tree/develop/src/licensedcode/data/licenses/cc0-1.0.yml
            spdx_license_key: CC0-1.0
            spdx_url: https://spdx.org/licenses/CC0-1.0
      - score: '100.0'
        start_line: 173
        end_line: 173
        matched_length: 1
        match_coverage: '100.0'
        matcher: 2-aho
        license_expression: cc0-1.0
        rule_identifier: cc0-1.0_176.RULE
        referenced_filenames: []
        is_license_text: no
        is_license_notice: no
        is_license_reference: yes
        is_license_tag: no
        is_license_intro: no
        rule_length: 1
        rule_relevance: 100
        matched_text: CC0
        licenses:
          - key: cc0-1.0
            name: Creative Commons CC0 1.0 Universal
            short_name: CC0-1.0
            category: Public Domain
            is_exception: no
            is_unknown: no
            owner: Creative Commons
            homepage_url: http://creativecommons.org/publicdomain/zero/1.0/
            text_url: http://creativecommons.org/publicdomain/zero/1.0/legalcode
            reference_url: https://scancode-licensedb.aboutcode.org/cc0-1.0
            scancode_text_url: https://github.com/nexB/scancode-toolkit/tree/develop/src/licensedcode/data/licenses/cc0-1.0.LICENSE
            scancode_data_url: https://github.com/nexB/scancode-toolkit/tree/develop/src/licensedcode/data/licenses/cc0-1.0.yml
            spdx_license_key: CC0-1.0
            spdx_url: https://spdx.org/licenses/CC0-1.0
      - score: '100.0'
        start_line: 175
        end_line: 175
        matched_length: 1
        match_coverage: '100.0'
        matcher: 2-aho
        license_expression: cc0-1.0
        rule_identifier: cc0-1.0_176.RULE
        referenced_filenames: []
        is_license_text: no
        is_license_notice: no
        is_license_reference: yes
        is_license_tag: no
        is_license_intro: no
        rule_length: 1
        rule_relevance: 100
        matched_text: CC0
        licenses:
          - key: cc0-1.0
            name: Creative Commons CC0 1.0 Universal
            short_name: CC0-1.0
            category: Public Domain
            is_exception: no
            is_unknown: no
            owner: Creative Commons
            homepage_url: http://creativecommons.org/publicdomain/zero/1.0/
            text_url: http://creativecommons.org/publicdomain/zero/1.0/legalcode
            reference_url: https://scancode-licensedb.aboutcode.org/cc0-1.0
            scancode_text_url: https://github.com/nexB/scancode-toolkit/tree/develop/src/licensedcode/data/licenses/cc0-1.0.LICENSE
            scancode_data_url: https://github.com/nexB/scancode-toolkit/tree/develop/src/licensedcode/data/licenses/cc0-1.0.yml
            spdx_license_key: CC0-1.0
            spdx_url: https://spdx.org/licenses/CC0-1.0
      - score: '100.0'
        start_line: 178
        end_line: 179
        matched_length: 22
        match_coverage: '100.0'
        matcher: 2-aho
        license_expression: cc0-1.0
        rule_identifier: cc0-1.0_162.RULE
        referenced_filenames: []
        is_license_text: no
        is_license_notice: no
        is_license_reference: yes
        is_license_tag: no
        is_license_intro: no
        rule_length: 22
        rule_relevance: 100
        matched_text: |
          The complete text of the Creative Commons 0 1.0 Universal
          can be found in `/usr/share/common-licenses/CC0-1.0'.
        licenses:
          - key: cc0-1.0
            name: Creative Commons CC0 1.0 Universal
            short_name: CC0-1.0
            category: Public Domain
            is_exception: no
            is_unknown: no
            owner: Creative Commons
            homepage_url: http://creativecommons.org/publicdomain/zero/1.0/
            text_url: http://creativecommons.org/publicdomain/zero/1.0/legalcode
            reference_url: https://scancode-licensedb.aboutcode.org/cc0-1.0
            scancode_text_url: https://github.com/nexB/scancode-toolkit/tree/develop/src/licensedcode/data/licenses/cc0-1.0.LICENSE
            scancode_data_url: https://github.com/nexB/scancode-toolkit/tree/develop/src/licensedcode/data/licenses/cc0-1.0.yml
            spdx_license_key: CC0-1.0
            spdx_url: https://spdx.org/licenses/CC0-1.0
  - license_expression: cc-by-sa-3.0
    detection_rules:
      - not-combined
    matches:
      - score: '97.8'
        start_line: 182
        end_line: 488
        matched_length: 3074
        match_coverage: '97.8'
        matcher: 3-seq
        license_expression: cc-by-sa-3.0
        rule_identifier: cc-by-sa-3.0_35.RULE
        referenced_filenames: []
        is_license_text: yes
        is_license_notice: no
        is_license_reference: no
        is_license_tag: no
        is_license_intro: no
        rule_length: 3143
        rule_relevance: 100
        matched_text: |
          THE WORK (AS DEFINED BELOW) IS PROVIDED UNDER THE TERMS OF THIS
          CREATIVE COMMONS PUBLIC LICENSE ("CCPL" OR "LICENSE"). THE WORK IS
          PROTECTED BY COPYRIGHT AND/OR OTHER APPLICABLE LAW. ANY USE OF THE WORK
          OTHER THAN AS AUTHORIZED UNDER THIS LICENSE OR COPYRIGHT LAW IS
          PROHIBITED.

          BY EXERCISING ANY RIGHTS TO THE WORK PROVIDED HERE, YOU ACCEPT AND
          AGREE TO BE BOUND BY THE TERMS OF THIS LICENSE. TO THE EXTENT THIS
          LICENSE MAY BE CONSIDERED TO BE A CONTRACT, THE LICENSOR GRANTS YOU THE
          RIGHTS CONTAINED HERE IN CONSIDERATION OF YOUR ACCEPTANCE OF SUCH TERMS
          AND CONDITIONS.

          1. Definitions

          "Adaptation" means a work based upon the Work, or upon the Work and
          other pre-existing works, such as a translation, adaptation, derivative
          work, arrangement of music or other alterations of a literary or
          artistic work, or phonogram or performance and includes cinematographic
          adaptations or any other form in which the Work may be recast,
          transformed, or adapted including in any form recognizably derived from
          the original, except that a work that constitutes a Collection will not
          be considered an Adaptation for the purpose of this License. For the
          avoidance of doubt, where the Work is a musical work, performance or
          phonogram, the synchronization of the Work in timed-relation with a
          moving image ("synching") will be considered an Adaptation for the
          purpose of this License.  "Collection" means a collection of literary or
          artistic works, such as encyclopedias and anthologies, or performances,
          phonograms or broadcasts, or other works or subject matter other than
          works listed in Section 1(f) below, which, by reason of the selection
          and arrangement of their contents, constitute intellectual creations, in
          which the Work is included in its entirety in unmodified form along with
          one or more other contributions, each constituting separate and
          independent works in themselves, which together are assembled into a
          collective whole. A work that constitutes a Collection will not be
          considered an Adaptation (as defined below) for the purposes of this
          License.
          "Creative Commons Compatible License" means a license that is listed at
          https://creativecommons.org/compatiblelicenses that has been approved by
          Creative Commons as being essentially equivalent to this License,
          including, at a minimum, because that license: (i) contains terms that
          have the same purpose, meaning and effect as the License Elements of
          this License; and, (ii) explicitly permits the relicensing of
          adaptations of works made available under that license under this
          License or a Creative Commons jurisdiction license with the same License
          Elements as this License.  "Distribute" means to make available to the
          public the original and copies of the Work or Adaptation, as
          appropriate, through sale or other transfer of ownership.
          "License Elements" means the following high-level license attributes as
          selected by Licensor and indicated in the title of this License:
          Attribution, ShareAlike.  "Licensor" means the individual, individuals,
          entity or entities that offer(s) the Work under the terms of this
          License.
          "Original Author" means, in the case of a literary or artistic work,
          the individual, individuals, entity or entities who created the Work or
          if no individual or entity can be identified, the publisher; and in
          addition (i) in the case of a performance the actors, singers,
          musicians, dancers, and other persons who act, sing, deliver, declaim,
          play in, interpret or otherwise perform literary or artistic works or
          expressions of folklore; (ii) in the case of a phonogram the producer
          being the person or legal entity who first fixes the sounds of a
          performance or other sounds; and, (iii) in the case of broadcasts, the
          organization that transmits the broadcast.  "Work" means the literary
          and/or artistic work offered under the terms of this License including
          without limitation any production in the literary, scientific and
          artistic domain, whatever may be the mode or form of its expression
          including digital form, such as a book, pamphlet and other writing; a
          lecture, address, sermon or other work of the same nature; a dramatic or
          dramatico-musical work; a choreographic work or entertainment in dumb
          show; a musical composition with or without words; a cinematographic
          work to which are assimilated works expressed by a process analogous to
          cinematography; a work of drawing, painting, architecture, sculpture,
          engraving or lithography; a photographic work to which are assimilated
          works expressed by a process analogous to photography; a work of applied
          art; an illustration, map, plan, sketch or three-dimensional work
          relative to geography, topography, architecture or science; a
          performance; a broadcast; a phonogram; a compilation of data to the
          extent it is protected as a copyrightable work; or a work performed by a
          variety or circus performer to the extent it is not otherwise considered
          a literary or artistic work.
          "You" means an individual or entity exercising rights under this
          License who has not previously violated the terms of this License with
          respect to the Work, or who has received express permission from the
          Licensor to exercise rights under this License despite a previous
          violation.  "Publicly Perform" means to perform public recitations of
          the Work and to communicate to the public those public recitations, by
          any means or process, including by wire or wireless means or public
          digital performances; to make available to the public Works in such a
          way that members of the public may access these Works from a place and
          at a place individually chosen by them; to perform the Work to the
          public by any means or process and the communication to the public of
          the performances of the Work, including by public digital performance;
          to broadcast and rebroadcast the Work by any means including signs,
          sounds or images.
          "Reproduce" means to make copies of the Work by any means including
          without limitation by sound or visual recordings and the right of
          fixation and reproducing fixations of the Work, including storage of a
          protected performance or phonogram in digital form or other electronic
          medium.  2. Fair Dealing Rights. Nothing in this License is intended to
          reduce, limit, or restrict any uses free from copyright or rights
          arising from limitations or exceptions that are provided for in
          connection with the copyright protection under copyright law or other
          applicable laws.

          3. License Grant. Subject to the terms and conditions of this License,
          Licensor hereby grants You a worldwide, royalty-free, non-exclusive,
          perpetual (for the duration of the applicable copyright) license to
          exercise the rights in the Work as stated below:

          to Reproduce the Work, to incorporate the Work into one or more
          Collections, and to Reproduce the Work as incorporated in the
          Collections; to create and Reproduce Adaptations provided that any such
          Adaptation, including any translation in any medium, takes reasonable
          steps to clearly label, demarcate or otherwise identify that changes
          were made to the original Work. For example, a translation could be
          marked "The original work was translated from English to Spanish," or a
          modification could indicate "The original work has been modified.";
          to Distribute and Publicly Perform the Work including as incorporated
          in Collections; and, to Distribute and Publicly Perform Adaptations.
          For the avoidance of doubt:

          Non-waivable Compulsory License Schemes. In those jurisdictions in
          which the right to collect royalties through any statutory or compulsory
          licensing scheme cannot be waived, the Licensor reserves the exclusive
          right to collect such royalties for any exercise by You of the rights
          granted under this License; Waivable Compulsory License Schemes. In
          those jurisdictions in which the right to collect royalties through any
          statutory or compulsory licensing scheme can be waived, the Licensor
          waives the exclusive right to collect such royalties for any exercise by
          You of the rights granted under this License; and, Voluntary License
          Schemes. The Licensor waives the right to collect royalties, whether
          individually or, in the event that the Licensor is a member of a
          collecting society that administers voluntary licensing schemes, via
          that society, from any exercise by You of the rights granted under this
          License.
          The above rights may be exercised in all media and formats whether now
          known or hereafter devised. The above rights include the right to make
          such modifications as are technically necessary to exercise the rights
          in other media and formats. Subject to Section 8(f), all rights not
          expressly granted by Licensor are hereby reserved.

          4. Restrictions. The license granted in Section 3 above is expressly
          made subject to and limited by the following restrictions:

          You may Distribute or Publicly Perform the Work only under the terms of
          this License. You must include a copy of, or the Uniform Resource
          Identifier (URI) for, this License with every copy of the Work You
          Distribute or Publicly Perform. You may not offer or impose any terms on
          the Work that restrict the terms of this License or the ability of the
          recipient of the Work to exercise the rights granted to that recipient
          under the terms of the License. You may not sublicense the Work. You
          must keep intact all notices that refer to this License and to the
          disclaimer of warranties with every copy of the Work You Distribute or
          Publicly Perform. When You Distribute or Publicly Perform the Work, You
          may not impose any effective technological measures on the Work that
          restrict the ability of a recipient of the Work from You to exercise the
          rights granted to that recipient under the terms of the License. This
          Section 4(a) applies to the Work as incorporated in a Collection, but
          this does not require the Collection apart from the Work itself to be
          made subject to the terms of this License. If You create a Collection,
          upon notice from any Licensor You must, to the extent practicable,
          remove from the Collection any credit as required by Section 4(c), as
          requested. If You create an Adaptation, upon notice from any Licensor
          You must, to the extent practicable, remove from the Adaptation any
          credit as required by Section 4(c), as requested.  You may Distribute or
          Publicly Perform an Adaptation only under the terms of: (i) this
          License; (ii) a later version of this License with the same License
          Elements as this License; (iii) a Creative Commons jurisdiction license
          (either this or a later license version) that contains the same License
          Elements as this License (e.g., Attribution-ShareAlike 3.0 US)); (iv) a
          Creative Commons Compatible License. If you license the Adaptation under
          one of the licenses mentioned in (iv), you must comply with the terms of
          that license. If you license the Adaptation under the terms of any of
          the licenses mentioned in (i), (ii) or (iii) (the "Applicable License"),
          you must comply with the terms of the Applicable License generally and
          the following provisions: (I) You must include a copy of, or the URI
          for, the Applicable License with every copy of each Adaptation You
          Distribute or Publicly Perform; (II) You may not offer or impose any
          terms on the Adaptation that restrict the terms of the Applicable
          License or the ability of the recipient of the Adaptation to exercise
          the rights granted to that recipient under the terms of the Applicable
          License; (III) You must keep intact all notices that refer to the
          Applicable License and to the disclaimer of warranties with every copy
          of the Work as included in the Adaptation You Distribute or Publicly
          Perform; (IV) when You Distribute or Publicly Perform the Adaptation,
          You may not impose any effective technological measures on the
          Adaptation that restrict the ability of a recipient of the Adaptation
          from You to exercise the rights granted to that recipient under the
          terms of the Applicable License. This Section 4(b) applies to the
          Adaptation as incorporated in a Collection, but this does not require
          the Collection apart from the Adaptation itself to be made subject to
          the terms of the Applicable License.
          If You Distribute, or Publicly Perform the Work or any Adaptations or
          Collections, You must, unless a request has been made pursuant to
          Section 4(a), keep intact all copyright notices for the Work and
          provide, reasonable to the medium or means You are utilizing: (i) the
          name of the Original Author (or pseudonym, if applicable) if supplied,
          and/or if the Original Author and/or Licensor designate another party or
          parties (e.g., a sponsor institute, publishing entity, journal) for
          attribution ("Attribution Parties") in Licensor's copyright notice,
          terms of service or by other reasonable means, the name of such party or
          parties; (ii) the title of the Work if supplied; (iii) to the extent
          reasonably practicable, the URI, if any, that Licensor specifies to be
          associated with the Work, unless such URI does not refer to the
          copyright notice or licensing information for the Work; and (iv) ,
          consistent with Ssection 3(b), in the case of an Adaptation, a credit
          identifying the use of the Work in the Adaptation (e.g., "French
          translation of the Work by Original Author," or "Screenplay based on
          original Work by Original Author"). The credit required by this Section
          4(c) may be implemented in any reasonable manner; provided, however,
          that in the case of a Adaptation or Collection, at a minimum such credit
          will appear, if a credit for all contributing authors of the Adaptation
          or Collection appears, then as part of these credits and in a manner at
          least as prominent as the credits for the other contributing authors.
          For the avoidance of doubt, You may only use the credit required by this
          Section for the purpose of attribution in the manner set out above and,
          by exercising Your rights under this License, You may not implicitly or
          explicitly assert or imply any connection with, sponsorship or
          endorsement by the Original Author, Licensor and/or Attribution Parties,
          as appropriate, of You or Your use of the Work, without the separate,
          express prior written permission of the Original Author, Licensor and/or
          Attribution Parties.  Except as otherwise agreed in writing by the
          Licensor or as may be otherwise permitted by applicable law, if You
          Reproduce, Distribute or Publicly Perform the Work either by itself or
          as part of any Adaptations or Collections, You must not distort,
          mutilate, modify or take other derogatory action in relation to the Work
          which would be prejudicial to the Original Author's honor or reputation.
          Licensor agrees that in those jurisdictions (e.g. Japan), in which any
          exercise of the right granted in Section 3(b) of this License (the right
          to make Adaptations) would be deemed to be a distortion, mutilation,
          modification or other derogatory action prejudicial to the Original
          Author's honor and reputation, the Licensor will waive or not assert, as
          appropriate, this Section, to the fullest extent permitted by the
          applicable national law, to enable You to reasonably exercise Your right
          under Section 3(b) of this License (right to make Adaptations) but not
          otherwise.
          5. Representations, Warranties and Disclaimer

          UNLESS OTHERWISE MUTUALLY AGREED TO BY THE PARTIES IN WRITING, LICENSOR
          OFFERS THE WORK AS-IS AND MAKES NO REPRESENTATIONS OR WARRANTIES OF ANY
          KIND CONCERNING THE WORK, EXPRESS, IMPLIED, STATUTORY OR OTHERWISE,
          INCLUDING, WITHOUT LIMITATION, WARRANTIES OF TITLE, MERCHANTIBILITY,
          FITNESS FOR A PARTICULAR PURPOSE, NONINFRINGEMENT, OR THE ABSENCE OF
          LATENT OR OTHER DEFECTS, ACCURACY, OR THE PRESENCE OF ABSENCE OF ERRORS,
          WHETHER OR NOT DISCOVERABLE. SOME JURISDICTIONS DO NOT ALLOW THE
          EXCLUSION OF IMPLIED WARRANTIES, SO SUCH EXCLUSION MAY NOT APPLY TO YOU.

          6. Limitation on Liability. EXCEPT TO THE EXTENT REQUIRED BY APPLICABLE
          LAW, IN NO EVENT WILL LICENSOR BE LIABLE TO YOU ON ANY LEGAL THEORY FOR
          ANY SPECIAL, INCIDENTAL, CONSEQUENTIAL, PUNITIVE OR EXEMPLARY DAMAGES
          ARISING OUT OF THIS LICENSE OR THE USE OF THE WORK, EVEN IF LICENSOR HAS
          BEEN ADVISED OF THE POSSIBILITY OF SUCH DAMAGES.

          7. Termination

          This License and the rights granted hereunder will terminate
          automatically upon any breach by You of the terms of this License.
          Individuals or entities who have received Adaptations or Collections
          from You under this License, however, will not have their licenses
          terminated provided such individuals or entities remain in full
          compliance with those licenses. Sections 1, 2, 5, 6, 7, and 8 will
          survive any termination of this License.  Subject to the above terms and
          conditions, the license granted here is perpetual (for the duration of
          the applicable copyright in the Work). Notwithstanding the above,
          Licensor reserves the right to release the Work under different license
          terms or to stop distributing the Work at any time; provided, however
          that any such election will not serve to withdraw this License (or any
          other license that has been, or is required to be, granted under the
          terms of this License), and this License will continue in full force and
          effect unless terminated as stated above.

          8. Miscellaneous

          Each time You Distribute or Publicly Perform the Work or a Collection,
          the Licensor offers to the recipient a license to the Work on the same
          terms and conditions as the license granted to You under this License.
          Each time You Distribute or Publicly Perform an Adaptation, Licensor
          offers to the recipient a license to the original Work on the same terms
          and conditions as the license granted to You under this License.
          If any provision of this License is invalid or unenforceable under
          applicable law, it shall not affect the validity or enforceability of
          the remainder of the terms of this License, and without further action
          by the parties to this agreement, such provision shall be reformed to
          the minimum extent necessary to make such provision valid and
          enforceable.  No term or provision of this License shall be deemed
          waived and no breach consented to unless such waiver or consent shall be
          in writing and signed by the party to be charged with such waiver or
          consent.
          This License constitutes the entire agreement between the parties with
          respect to the Work licensed here. There are no understandings,
          agreements or representations with respect to the Work not specified
          here. Licensor shall not be bound by any additional provisions that may
          appear in any communication from You. This License may not be modified
          without the mutual written agreement of the Licensor and You.  The
          rights granted under, and the subject matter referenced, in this License
          were drafted utilizing the terminology of the Berne Convention for the
          Protection of Literary and Artistic Works (as amended on September 28,
          1979), the Rome Convention of 1961, the WIPO Copyright Treaty of 1996,
          the WIPO Performances and Phonograms Treaty of 1996 and the Universal
          Copyright Convention (as revised on July 24, 1971). These rights and
          subject matter take effect in the relevant jurisdiction in which the
          License terms are sought to be enforced according to the corresponding
          provisions of the implementation of those treaty provisions in the
          applicable national law. If the standard suite of rights granted under
          applicable copyright law includes additional rights not granted under
          this License, such additional rights are deemed to be included in the
          License; this License is not intended to restrict the license of any
          rights under applicable law.
        licenses:
          - key: cc-by-sa-3.0
            name: Creative Commons Attribution Share Alike License 3.0
            short_name: CC-BY-SA-3.0
            category: Copyleft Limited
            is_exception: no
            is_unknown: no
            owner: Creative Commons
            homepage_url: http://creativecommons.org/licenses/by-sa/3.0/
            text_url: http://creativecommons.org/licenses/by-sa/3.0/legalcode
            reference_url: https://scancode-licensedb.aboutcode.org/cc-by-sa-3.0
            scancode_text_url: https://github.com/nexB/scancode-toolkit/tree/develop/src/licensedcode/data/licenses/cc-by-sa-3.0.LICENSE
            scancode_data_url: https://github.com/nexB/scancode-toolkit/tree/develop/src/licensedcode/data/licenses/cc-by-sa-3.0.yml
            spdx_license_key: CC-BY-SA-3.0
            spdx_url: https://spdx.org/licenses/CC-BY-SA-3.0
  - license_expression: cc-by-sa-4.0
    detection_rules:
      - not-combined
    matches:
      - score: '100.0'
        start_line: 491
        end_line: 491
        matched_length: 8
        match_coverage: '100.0'
        matcher: 2-aho
        license_expression: cc-by-sa-4.0
        rule_identifier: cc-by-sa-4.0_36.RULE
        referenced_filenames: []
        is_license_text: no
        is_license_notice: no
        is_license_reference: yes
        is_license_tag: no
        is_license_intro: no
        rule_length: 8
        rule_relevance: 100
        matched_text: http://creativecommons.org/licenses/by-sa/4.0/
        licenses:
          - key: cc-by-sa-4.0
            name: Creative Commons Attribution-ShareAlike 4.0 International Public License
            short_name: CC-BY-SA-4.0
            category: Copyleft Limited
            is_exception: no
            is_unknown: no
            owner: Creative Commons
            homepage_url: http://creativecommons.org/licenses/by-sa/4.0/
            text_url: http://creativecommons.org/licenses/by-sa/4.0/legalcode
            reference_url: https://scancode-licensedb.aboutcode.org/cc-by-sa-4.0
            scancode_text_url: https://github.com/nexB/scancode-toolkit/tree/develop/src/licensedcode/data/licenses/cc-by-sa-4.0.LICENSE
            scancode_data_url: https://github.com/nexB/scancode-toolkit/tree/develop/src/licensedcode/data/licenses/cc-by-sa-4.0.yml
            spdx_license_key: CC-BY-SA-4.0
            spdx_url: https://spdx.org/licenses/CC-BY-SA-4.0
      - score: '99.82'
        start_line: 493
        end_line: 914
        matched_length: 2766
        match_coverage: '99.82'
        matcher: 3-seq
        license_expression: cc-by-sa-4.0
        rule_identifier: cc-by-sa-4.0.LICENSE
        referenced_filenames: []
        is_license_text: yes
        is_license_notice: no
        is_license_reference: no
        is_license_tag: no
        is_license_intro: no
        rule_length: 2771
        rule_relevance: 100
        matched_text: |
          Creative Commons Corporation ("Creative Commons") is not a law firm and
          does not provide legal services or legal advice. Distribution of
          Creative Commons public licenses does not create a lawyer-client or
          other relationship. Creative Commons makes its licenses and related
          information available on an "as-is" basis. Creative Commons gives no
          warranties regarding its licenses, any material licensed under their
          terms and conditions, or any related information. Creative Commons
          disclaims all liability for damages resulting from their use to the
          fullest extent possible.

          Using Creative Commons Public Licenses

          Creative Commons public licenses provide a standard set of terms and
          conditions that creators and other rights holders may use to share
          original works of authorship and other material subject to copyright
          and certain other rights specified in the public license below. The
          following considerations are for informational purposes only, are not
          exhaustive, and do not form part of our licenses.

              Considerations for licensors: Our public licenses are
              intended for use by those authorized to give the public
              permission to use material in ways otherwise restricted by
              copyright and certain other rights. Our licenses are
              irrevocable. Licensors should read and understand the terms
              and conditions of the license they choose before applying it.
              Licensors should also secure all rights necessary before
              applying our licenses so that the public can reuse the
              material as expected. Licensors should clearly mark any
              material not subject to the license. This includes other CC-
              licensed material, or material used under an exception or
              limitation to copyright. More considerations for licensors:
                 wiki.creativecommons.org/Considerations_for_licensors

              Considerations for the public: By using one of our public
              licenses, a licensor grants the public permission to use the
              licensed material under specified terms and conditions. If
              the licensor's permission is not necessary for any reason--for
              example, because of any applicable exception or limitation to
              copyright--then that use is not regulated by the license. Our
              licenses grant only permissions under copyright and certain
              other rights that a licensor has authority to grant. Use of
              the licensed material may still be restricted for other
              reasons, including because others have copyright or other
              rights in the material. A licensor may make special requests,
              such as asking that all changes be marked or described.
              Although not required by our licenses, you are encouraged to
              respect those requests where reasonable. More considerations
              for the public:
                 wiki.creativecommons.org/Considerations_for_licensees

          =======================================================================

          Creative Commons Attribution-ShareAlike 4.0 International Public
          License

          By exercising the Licensed Rights (defined below), You accept and agree
          to be bound by the terms and conditions of this Creative Commons
          Attribution-ShareAlike 4.0 International Public License ("Public
          License"). To the extent this Public License may be interpreted as a
          contract, You are granted the Licensed Rights in consideration of Your
          acceptance of these terms and conditions, and the Licensor grants You
          such rights in consideration of benefits the Licensor receives from
          making the Licensed Material available under these terms and
          conditions.


          Section 1 -- Definitions.

            a. Adapted Material means material subject to Copyright and Similar
               Rights that is derived from or based upon the Licensed Material
               and in which the Licensed Material is translated, altered,
               arranged, transformed, or otherwise modified in a manner requiring
               permission under the Copyright and Similar Rights held by the
               Licensor. For purposes of this Public License, where the Licensed
               Material is a musical work, performance, or sound recording,
               Adapted Material is always produced where the Licensed Material is
               synched in timed relation with a moving image.

            b. Adapter's License means the license You apply to Your Copyright
               and Similar Rights in Your contributions to Adapted Material in
               accordance with the terms and conditions of this Public License.

            c. BY-SA Compatible License means a license listed at
               creativecommons.org/compatiblelicenses, approved by Creative
               Commons as essentially the equivalent of this Public License.

            d. Copyright and Similar Rights means copyright and/or similar rights
               closely related to copyright including, without limitation,
               performance, broadcast, sound recording, and Sui Generis Database
               Rights, without regard to how the rights are labeled or
               categorized. For purposes of this Public License, the rights
               specified in Section 2(b)(1)-(2) are not Copyright and Similar
               Rights.

            e. Effective Technological Measures means those measures that, in the
               absence of proper authority, may not be circumvented under laws
               fulfilling obligations under Article 11 of the WIPO Copyright
               Treaty adopted on December 20, 1996, and/or similar international
               agreements.

            f. Exceptions and Limitations means fair use, fair dealing, and/or
               any other exception or limitation to Copyright and Similar Rights
               that applies to Your use of the Licensed Material.

            g. License Elements means the license attributes listed in the name
               of a Creative Commons Public License. The License Elements of this
               Public License are Attribution and ShareAlike.

            h. Licensed Material means the artistic or literary work, database,
               or other material to which the Licensor applied this Public
               License.

            i. Licensed Rights means the rights granted to You subject to the
               terms and conditions of this Public License, which are limited to
               all Copyright and Similar Rights that apply to Your use of the
               Licensed Material and that the Licensor has authority to license.

            j. Licensor means the individual(s) or entity(ies) granting rights
               under this Public License.

            k. Share means to provide material to the public by any means or
               process that requires permission under the Licensed Rights, such
               as reproduction, public display, public performance, distribution,
               dissemination, communication, or importation, and to make material
               available to the public including in ways that members of the
               public may access the material from a place and at a time
               individually chosen by them.

            l. Sui Generis Database Rights means rights other than copyright
               resulting from Directive 96/9/EC of the European Parliament and of
               the Council of 11 March 1996 on the legal protection of databases,
               as amended and/or succeeded, as well as other essentially
               equivalent rights anywhere in the world.

            m. You means the individual or entity exercising the Licensed Rights
               under this Public License. Your has a corresponding meaning.


          Section 2 -- Scope.

            a. License grant.

                 1. Subject to the terms and conditions of this Public License,
                    the Licensor hereby grants You a worldwide, royalty-free,
                    non-sublicensable, non-exclusive, irrevocable license to
                    exercise the Licensed Rights in the Licensed Material to:

                      a. reproduce and Share the Licensed Material, in whole or
                         in part; and

                      b. produce, reproduce, and Share Adapted Material.

                 2. Exceptions and Limitations. For the avoidance of doubt, where
                    Exceptions and Limitations apply to Your use, this Public
                    License does not apply, and You do not need to comply with
                    its terms and conditions.

                 3. Term. The term of this Public License is specified in Section
                    6(a).

                 4. Media and formats; technical modifications allowed. The
                    Licensor authorizes You to exercise the Licensed Rights in
                    all media and formats whether now known or hereafter created,
                    and to make technical modifications necessary to do so. The
                    Licensor waives and/or agrees not to assert any right or
                    authority to forbid You from making technical modifications
                    necessary to exercise the Licensed Rights, including
                    technical modifications necessary to circumvent Effective
                    Technological Measures. For purposes of this Public License,
                    simply making modifications authorized by this Section 2(a)
                    (4) never produces Adapted Material.

                 5. Downstream recipients.

                      a. Offer from the Licensor -- Licensed Material. Every
                         recipient of the Licensed Material automatically
                         receives an offer from the Licensor to exercise the
                         Licensed Rights under the terms and conditions of this
                         Public License.

                      b. Additional offer from the Licensor -- Adapted Material.
                         Every recipient of Adapted Material from You
                         automatically receives an offer from the Licensor to
                         exercise the Licensed Rights in the Adapted Material
                         under the conditions of the Adapter's License You apply.

                      c. No downstream restrictions. You may not offer or impose
                         any additional or different terms or conditions on, or
                         apply any Effective Technological Measures to, the
                         Licensed Material if doing so restricts exercise of the
                         Licensed Rights by any recipient of the Licensed
                         Material.

                 6. No endorsement. Nothing in this Public License constitutes or
                    may be construed as permission to assert or imply that You
                    are, or that Your use of the Licensed Material is, connected
                    with, or sponsored, endorsed, or granted official status by,
                    the Licensor or others designated to receive attribution as
                    provided in Section 3(a)(1)(A)(i).

            b. Other rights.

                 1. Moral rights, such as the right of integrity, are not
                    licensed under this Public License, nor are publicity,
                    privacy, and/or other similar personality rights; however, to
                    the extent possible, the Licensor waives and/or agrees not to
                    assert any such rights held by the Licensor to the limited
                    extent necessary to allow You to exercise the Licensed
                    Rights, but not otherwise.

                 2. Patent and trademark rights are not licensed under this
                    Public License.

                 3. To the extent possible, the Licensor waives any right to
                    collect royalties from You for the exercise of the Licensed
                    Rights, whether directly or through a collecting society
                    under any voluntary or waivable statutory or compulsory
                    licensing scheme. In all other cases the Licensor expressly
                    reserves any right to collect such royalties.


          Section 3 -- License Conditions.

          Your exercise of the Licensed Rights is expressly made subject to the
          following conditions.

            a. Attribution.

                 1. If You Share the Licensed Material (including in modified
                    form), You must:

                      a. retain the following if it is supplied by the Licensor
                         with the Licensed Material:

                           i. identification of the creator(s) of the Licensed
                              Material and any others designated to receive
                              attribution, in any reasonable manner requested by
                              the Licensor (including by pseudonym if
                              designated);

                          ii. a copyright notice;

                         iii. a notice that refers to this Public License;

                          iv. a notice that refers to the disclaimer of
                              warranties;

                           v. a URI or hyperlink to the Licensed Material to the
                              extent reasonably practicable;

                      b. indicate if You modified the Licensed Material and
                         retain an indication of any previous modifications; and

                      c. indicate the Licensed Material is licensed under this
                         Public License, and include the text of, or the URI or
                         hyperlink to, this Public License.

                 2. You may satisfy the conditions in Section 3(a)(1) in any
                    reasonable manner based on the medium, means, and context in
                    which You Share the Licensed Material. For example, it may be
                    reasonable to satisfy the conditions by providing a URI or
                    hyperlink to a resource that includes the required
                    information.

                 3. If requested by the Licensor, You must remove any of the
                    information required by Section 3(a)(1)(A) to the extent
                    reasonably practicable.

            b. ShareAlike.

               In addition to the conditions in Section 3(a), if You Share
               Adapted Material You produce, the following conditions also apply.

                 1. The Adapter's License You apply must be a Creative Commons
                    license with the same License Elements, this version or
                    later, or a BY-SA Compatible License.

                 2. You must include the text of, or the URI or hyperlink to, the
                    Adapter's License You apply. You may satisfy this condition
                    in any reasonable manner based on the medium, means, and
                    context in which You Share Adapted Material.

                 3. You may not offer or impose any additional or different terms
                    or conditions on, or apply any Effective Technological
                    Measures to, Adapted Material that restrict exercise of the
                    rights granted under the Adapter's License You apply.


          Section 4 -- Sui Generis Database Rights.

          Where the Licensed Rights include Sui Generis Database Rights that
          apply to Your use of the Licensed Material:

            a. for the avoidance of doubt, Section 2(a)(1) grants You the right
               to extract, reuse, reproduce, and Share all or a substantial
               portion of the contents of the database;

            b. if You include all or a substantial portion of the database
               contents in a database in which You have Sui Generis Database
               Rights, then the database in which You have Sui Generis Database
               Rights (but not its individual contents) is Adapted Material,

               including for purposes of Section 3(b); and
            c. You must comply with the conditions in Section 3(a) if You Share
               all or a substantial portion of the contents of the database.

          For the avoidance of doubt, this Section 4 supplements and does not
          replace Your obligations under this Public License where the Licensed
          Rights include other Copyright and Similar Rights.


          Section 5 -- Disclaimer of Warranties and Limitation of Liability.

            a. UNLESS OTHERWISE SEPARATELY UNDERTAKEN BY THE LICENSOR, TO THE
               EXTENT POSSIBLE, THE LICENSOR OFFERS THE LICENSED MATERIAL AS-IS
               AND AS-AVAILABLE, AND MAKES NO REPRESENTATIONS OR WARRANTIES OF
               ANY KIND CONCERNING THE LICENSED MATERIAL, WHETHER EXPRESS,
               IMPLIED, STATUTORY, OR OTHER. THIS INCLUDES, WITHOUT LIMITATION,
               WARRANTIES OF TITLE, MERCHANTABILITY, FITNESS FOR A PARTICULAR
               PURPOSE, NON-INFRINGEMENT, ABSENCE OF LATENT OR OTHER DEFECTS,
               ACCURACY, OR THE PRESENCE OR ABSENCE OF ERRORS, WHETHER OR NOT
               KNOWN OR DISCOVERABLE. WHERE DISCLAIMERS OF WARRANTIES ARE NOT
               ALLOWED IN FULL OR IN PART, THIS DISCLAIMER MAY NOT APPLY TO YOU.

            b. TO THE EXTENT POSSIBLE, IN NO EVENT WILL THE LICENSOR BE LIABLE
               TO YOU ON ANY LEGAL THEORY (INCLUDING, WITHOUT LIMITATION,
               NEGLIGENCE) OR OTHERWISE FOR ANY DIRECT, SPECIAL, INDIRECT,
               INCIDENTAL, CONSEQUENTIAL, PUNITIVE, EXEMPLARY, OR OTHER LOSSES,
               COSTS, EXPENSES, OR DAMAGES ARISING OUT OF THIS PUBLIC LICENSE OR
               USE OF THE LICENSED MATERIAL, EVEN IF THE LICENSOR HAS BEEN
               ADVISED OF THE POSSIBILITY OF SUCH LOSSES, COSTS, EXPENSES, OR
               DAMAGES. WHERE A LIMITATION OF LIABILITY IS NOT ALLOWED IN FULL OR
               IN PART, THIS LIMITATION MAY NOT APPLY TO YOU.

            c. The disclaimer of warranties and limitation of liability provided
               above shall be interpreted in a manner that, to the extent
               possible, most closely approximates an absolute disclaimer and
               waiver of all liability.


          Section 6 -- Term and Termination.

            a. This Public License applies for the term of the Copyright and
               Similar Rights licensed here. However, if You fail to comply with
               this Public License, then Your rights under this Public License
               terminate automatically.

            b. Where Your right to use the Licensed Material has terminated under
               Section 6(a), it reinstates:

                 1. automatically as of the date the violation is cured, provided
                    it is cured within 30 days of Your discovery of the
                    violation; or

                 2. upon express reinstatement by the Licensor.

               For the avoidance of doubt, this Section 6(b) does not affect any
               right the Licensor may have to seek remedies for Your violations
               of this Public License.

            c. For the avoidance of doubt, the Licensor may also offer the
               Licensed Material under separate terms or conditions or stop
               distributing the Licensed Material at any time; however, doing so
               will not terminate this Public License.

            d. Sections 1, 5, 6, 7, and 8 survive termination of this Public
               License.


          Section 7 -- Other Terms and Conditions.

            a. The Licensor shall not be bound by any additional or different
               terms or conditions communicated by You unless expressly agreed.

            b. Any arrangements, understandings, or agreements regarding the
               Licensed Material not stated herein are separate from and
               independent of the terms and conditions of this Public License.


          Section 8 -- Interpretation.

            a. For the avoidance of doubt, this Public License does not, and
               shall not be interpreted to, reduce, limit, restrict, or impose
               conditions on any use of the Licensed Material that could lawfully
               be made without permission under this Public License.

            b. To the extent possible, if any provision of this Public License is
               deemed unenforceable, it shall be automatically reformed to the
               minimum extent necessary to make it enforceable. If the provision
               cannot be reformed, it shall be severed from this Public License
               without affecting the enforceability of the remaining terms and
               conditions.

            c. No term or condition of this Public License will be waived and no
               failure to comply consented to unless expressly agreed to by the
               Licensor.

            d. Nothing in this Public License constitutes or may be interpreted
               as a limitation upon, or waiver of, any privileges and immunities
               that apply to the Licensor or You, including from the legal
               processes of any jurisdiction or authority.

          =======================================================================

          Creative Commons is not a party to its public
          licenses. Notwithstanding, Creative Commons may elect to apply one of
          its public licenses to material it publishes and in those instances
          will be considered the “Licensor.” The text of the Creative Commons
          public licenses is dedicated to the public domain under the CC0 Public
          Domain Dedication. Except for the limited purpose of indicating that
          material is shared under a Creative Commons public license or as
          otherwise permitted by the Creative Commons policies published at
          creativecommons.org/policies, Creative Commons does not authorize the
          use of the trademark "Creative Commons" or any other trademark or logo
          of Creative Commons without its prior written consent including,
          without limitation, in connection with any unauthorized modifications
          to any of its public licenses or any other arrangements,
          understandings, or agreements concerning use of licensed material. For
          the avoidance of doubt, this paragraph does not form part of the
          public licenses.

          Creative Commons may be contacted at creativecommons.org.
        licenses:
          - key: cc-by-sa-4.0
            name: Creative Commons Attribution-ShareAlike 4.0 International Public License
            short_name: CC-BY-SA-4.0
            category: Copyleft Limited
            is_exception: no
            is_unknown: no
            owner: Creative Commons
            homepage_url: http://creativecommons.org/licenses/by-sa/4.0/
            text_url: http://creativecommons.org/licenses/by-sa/4.0/legalcode
            reference_url: https://scancode-licensedb.aboutcode.org/cc-by-sa-4.0
            scancode_text_url: https://github.com/nexB/scancode-toolkit/tree/develop/src/licensedcode/data/licenses/cc-by-sa-4.0.LICENSE
            scancode_data_url: https://github.com/nexB/scancode-toolkit/tree/develop/src/licensedcode/data/licenses/cc-by-sa-4.0.yml
            spdx_license_key: CC-BY-SA-4.0
            spdx_url: https://spdx.org/licenses/CC-BY-SA-4.0
=======
license_expression: (gpl-3.0-plus AND gpl-3.0-plus) AND (cc0-1.0 AND cc0-1.0) AND (gpl-2.0-plus
  AND gpl-2.0-plus) AND (gpl-3.0-plus AND gpl-3.0-plus) AND cc-by-sa-3.0 AND (lgpl-2.0-plus
  AND lgpl-2.0-plus) AND (lgpl-2.0-plus AND lgpl-2.0-plus) AND (lgpl-2.0-plus AND lgpl-2.0-plus)
  AND (lgpl-2.0-plus AND lgpl-2.0-plus) AND (apache-2.0 AND apache-2.0) AND (gpl-3.0-plus AND
  gpl-3.0-plus) AND (cc-by-sa-4.0 AND cc-by-sa-4.0)
>>>>>>> ded56e91
copyright: |
  2009-2018 Igalia S.L
  2002 Jorn Baayen
  2013 Yosef Or Boczko
  2015 Arnaud Bonatti
  2013 Giovanni Campagna
  2004 Crispin Flowerday
  2000-2004 Marco Pesenti Gritti
  2004 Adam Hooper
  2016-2017 Gabriel Ivascu
  2004 Tommi Komulainen
  2017 Cedric Le Moigne
  2011 Alexandre Mazari
  2013 Bastien Nocera
  2002 Ricardo Fernández Pascual
  2003-2006, 2008 Christian Persch
  2018 Adrien Plazas
  2016 Iulian-Gabriel Radu
  2008, 2015 Gustavo Noronha Silva
  2007, 2009 Xan López
  2000, Eazel, Inc.
  2018 Purism SPC
  2013 Red Hat, Inc.
  2013, 2015 Epiphany contributors
  2003-2019 The Debian GNOME Team
  1995-1997 Peter Mattis, Spencer Kimball and Josh MacDonald
  1998 Shawn T. Amundson
  2007 Xan López
  2008 Jan Alonzo
  2009 Collabora Ltd.
  2009 Gustavo Noronha Silva
  2009 Igalia S.L.
  2013-2015 Ekaterina Gerasimov
  2013-2014 Baptiste Mille-Mathias
  2013 Aruna Sankaranarayanan
  2013-2014 Gordon Hill
  2014 Michael Hill
  2014 Siyu Yang
  2010 Codethink Limited
  2001, 2011 Red Hat, Inc.
  2011 Red Hat, Inc.
  2011 Red Hat, Inc.
  2018 Igalia S.L.
  2010, Arc90 Inc
  2008, Diego Escalante Urrelo
  GNOME Design Team
<<<<<<< HEAD
  Jakub Steiner
=======
  Jakub Steiner
matches:
  - score: '100.0'
    start_line: 93
    end_line: 93
    matcher: 1-hash
    rule_length: 4
    matched_length: 4
    match_coverage: '100.0'
    rule_relevance: 100
    identifier: apache-2.0_65.RULE
    license_expression: apache-2.0
    is_license_text: no
    is_license_notice: no
    is_license_reference: no
    is_license_tag: yes
    is_license_intro: no
    matched_text: 'License: apache-2.0'
  - score: '100.0'
    start_line: 94
    end_line: 107
    matcher: 1-hash
    rule_length: 107
    matched_length: 107
    match_coverage: '100.0'
    rule_relevance: 100
    identifier: apache-2.0_949.RULE
    license_expression: apache-2.0
    is_license_text: no
    is_license_notice: yes
    is_license_reference: no
    is_license_tag: no
    is_license_intro: no
    matched_text: |
      Licensed under the Apache License, Version 2.0 (the "License");
      you may not use this file except in compliance with the License.
      You may obtain a copy of the License at

           https://www.apache.org/licenses/LICENSE-2.0

      Unless required by applicable law or agreed to in writing, software
      distributed under the License is distributed on an "AS-IS" BASIS,
      WITHOUT WARRANTIES OR CONDITIONS OF ANY KIND, either express or implied.
      See the License for the specific language governing permissions and
      limitations under the License.

      On Debian systems a copy of the Apache License, Version 2.0 can be
      found in /usr/share/common-licenses/Apache-2.0
  - score: '100.0'
    start_line: 109
    end_line: 109
    matcher: 1-hash
    rule_length: 3
    matched_length: 3
    match_coverage: '100.0'
    rule_relevance: 100
    identifier: gpl-2.0-plus_22.RULE
    license_expression: gpl-2.0-plus
    is_license_text: no
    is_license_notice: no
    is_license_reference: no
    is_license_tag: yes
    is_license_intro: no
    matched_text: 'License: gpl-2+'
  - score: '100.0'
    start_line: 110
    end_line: 124
    matcher: 1-hash
    rule_length: 126
    matched_length: 126
    match_coverage: '100.0'
    rule_relevance: 100
    identifier: gpl-2.0-plus_839.RULE
    license_expression: gpl-2.0-plus
    is_license_text: no
    is_license_notice: yes
    is_license_reference: no
    is_license_tag: no
    is_license_intro: no
    matched_text: |
      This package is free software; you can redistribute it and/or modify
      it under the terms of the GNU General Public License as published by
      the Free Software Foundation; either version 2 of the License, or
      (at your option) any later version.

      This package is distributed in the hope that it will be useful,
      but WITHOUT ANY WARRANTY; without even the implied warranty of
      MERCHANTABILITY or FITNESS FOR A PARTICULAR PURPOSE.  See the
      GNU General Public License for more details.

      You should have received a copy of the GNU General Public License
      along with this program. If not, see <https://www.gnu.org/licenses/>

      On Debian systems, the complete text of the GNU General
      Public License version 2 can be found in "/usr/share/common-licenses/GPL-2".
  - score: '100.0'
    start_line: 126
    end_line: 126
    matcher: 1-hash
    rule_length: 3
    matched_length: 3
    match_coverage: '100.0'
    rule_relevance: 100
    identifier: gpl-3.0-plus_92.RULE
    license_expression: gpl-3.0-plus
    is_license_text: no
    is_license_notice: no
    is_license_reference: no
    is_license_tag: yes
    is_license_intro: no
    matched_text: 'License: gpl-3+'
  - score: '100.0'
    start_line: 127
    end_line: 141
    matcher: 1-hash
    rule_length: 126
    matched_length: 126
    match_coverage: '100.0'
    rule_relevance: 100
    identifier: gpl-3.0-plus_385.RULE
    license_expression: gpl-3.0-plus
    is_license_text: no
    is_license_notice: yes
    is_license_reference: no
    is_license_tag: no
    is_license_intro: no
    matched_text: |
      This program is free software: you can redistribute it and/or modify
      it under the terms of the GNU General Public License as published by
      the Free Software Foundation, either version 3 of the License, or
      (at your option) any later version.

      This program is distributed in the hope that it will be useful,
      but WITHOUT ANY WARRANTY; without even the implied warranty of
      MERCHANTABILITY or FITNESS FOR A PARTICULAR PURPOSE.  See the
      GNU General Public License for more details.

      You should have received a copy of the GNU General Public License
      along with this program.  If not, see <https://www.gnu.org/licenses/>.

      On Debian systems, the complete text of the GNU General
      Public License version 3 can be found in "/usr/share/common-licenses/GPL-3".
  - score: '100.0'
    start_line: 143
    end_line: 143
    matcher: 1-hash
    rule_length: 3
    matched_length: 3
    match_coverage: '100.0'
    rule_relevance: 100
    identifier: lgpl-2.0-plus_61.RULE
    license_expression: lgpl-2.0-plus
    is_license_text: no
    is_license_notice: no
    is_license_reference: no
    is_license_tag: yes
    is_license_intro: no
    matched_text: 'License: lgpl-2+'
  - score: '100.0'
    start_line: 144
    end_line: 155
    matcher: 1-hash
    rule_length: 106
    matched_length: 106
    match_coverage: '100.0'
    rule_relevance: 100
    identifier: lgpl-2.0-plus_457.RULE
    license_expression: lgpl-2.0-plus
    is_license_text: no
    is_license_notice: yes
    is_license_reference: no
    is_license_tag: no
    is_license_intro: no
    matched_text: |
      This library is free software; you can redistribute it and/or
      modify it under the terms of the GNU Library General Public
      License as published by the Free Software Foundation; either
      version 2 of the License, or (at your option) any later version.

      This library is distributed in the hope that it will be useful,
      but WITHOUT ANY WARRANTY; without even the implied warranty of
      MERCHANTABILITY or FITNESS FOR A PARTICULAR PURPOSE.  See the GNU
      Lesser General Public License for more details.

      On Debian systems, the complete text of the GNU Library General Public
      License version 2 can be found in "/usr/share/common-licenses/LGPL-2".
  - score: '100.0'
    start_line: 157
    end_line: 157
    matcher: 1-hash
    rule_length: 4
    matched_length: 4
    match_coverage: '100.0'
    rule_relevance: 100
    identifier: cc0-1.0_12.RULE
    license_expression: cc0-1.0
    is_license_text: no
    is_license_notice: no
    is_license_reference: no
    is_license_tag: yes
    is_license_intro: no
    matched_text: 'License: cc0-1.0'
  - score: '100.0'
    start_line: 158
    end_line: 179
    matcher: 1-hash
    rule_length: 213
    matched_length: 213
    match_coverage: '100.0'
    rule_relevance: 100
    identifier: cc0-1.0_186.RULE
    license_expression: cc0-1.0
    is_license_text: no
    is_license_notice: yes
    is_license_reference: no
    is_license_tag: no
    is_license_intro: no
    matched_text: |
      Certain owners wish to permanently relinquish those rights to a Work for
      the purpose of contributing to a commons of creative, cultural and
      scientific works ("Commons") that the public can reliably and without
      fear of later claims of infringement build upon, modify, incorporate in
      other works, reuse and redistribute as freely as possible in any form
      whatsoever and for any purposes, including without limitation commercial
      purposes. These owners may contribute to the Commons to promote the
      ideal of a free culture and the further production of creative, cultural
      and scientific works, or to gain reputation or greater distribution for
      their Work in part through the use and efforts of others.

      For these and/or other purposes and motivations, and without any
      expectation of additional consideration or compensation, the person
      associating CC0 with a Work (the "Affirmer"), to the extent that he or
      she is an owner of Copyright and Related Rights in the Work, voluntarily
      elects to apply CC0 to the Work and publicly distribute the Work under
      its terms, with knowledge of his or her Copyright and Related Rights in
      the Work and the meaning and intended legal effect of CC0 on those
      rights.
       .
      The complete text of the Creative Commons 0 1.0 Universal
      can be found in `/usr/share/common-licenses/CC0-1.0'.
  - score: '97.8'
    start_line: 182
    end_line: 488
    matcher: 3-seq
    rule_length: 3143
    matched_length: 3074
    match_coverage: '97.8'
    rule_relevance: 100
    identifier: cc-by-sa-3.0_35.RULE
    license_expression: cc-by-sa-3.0
    is_license_text: yes
    is_license_notice: no
    is_license_reference: no
    is_license_tag: no
    is_license_intro: no
    matched_text: |
      THE WORK (AS DEFINED BELOW) IS PROVIDED UNDER THE TERMS OF THIS
      CREATIVE COMMONS PUBLIC LICENSE ("CCPL" OR "LICENSE"). THE WORK IS
      PROTECTED BY COPYRIGHT AND/OR OTHER APPLICABLE LAW. ANY USE OF THE WORK
      OTHER THAN AS AUTHORIZED UNDER THIS LICENSE OR COPYRIGHT LAW IS
      PROHIBITED.

      BY EXERCISING ANY RIGHTS TO THE WORK PROVIDED HERE, YOU ACCEPT AND
      AGREE TO BE BOUND BY THE TERMS OF THIS LICENSE. TO THE EXTENT THIS
      LICENSE MAY BE CONSIDERED TO BE A CONTRACT, THE LICENSOR GRANTS YOU THE
      RIGHTS CONTAINED HERE IN CONSIDERATION OF YOUR ACCEPTANCE OF SUCH TERMS
      AND CONDITIONS.

      1. Definitions

      "Adaptation" means a work based upon the Work, or upon the Work and
      other pre-existing works, such as a translation, adaptation, derivative
      work, arrangement of music or other alterations of a literary or
      artistic work, or phonogram or performance and includes cinematographic
      adaptations or any other form in which the Work may be recast,
      transformed, or adapted including in any form recognizably derived from
      the original, except that a work that constitutes a Collection will not
      be considered an Adaptation for the purpose of this License. For the
      avoidance of doubt, where the Work is a musical work, performance or
      phonogram, the synchronization of the Work in timed-relation with a
      moving image ("synching") will be considered an Adaptation for the
      purpose of this License.  "Collection" means a collection of literary or
      artistic works, such as encyclopedias and anthologies, or performances,
      phonograms or broadcasts, or other works or subject matter other than
      works listed in Section 1(f) below, which, by reason of the selection
      and arrangement of their contents, constitute intellectual creations, in
      which the Work is included in its entirety in unmodified form along with
      one or more other contributions, each constituting separate and
      independent works in themselves, which together are assembled into a
      collective whole. A work that constitutes a Collection will not be
      considered an Adaptation (as defined below) for the purposes of this
      License.
      "Creative Commons Compatible License" means a license that is listed at
      https://creativecommons.org/compatiblelicenses that has been approved by
      Creative Commons as being essentially equivalent to this License,
      including, at a minimum, because that license: (i) contains terms that
      have the same purpose, meaning and effect as the License Elements of
      this License; and, (ii) explicitly permits the relicensing of
      adaptations of works made available under that license under this
      License or a Creative Commons jurisdiction license with the same License
      Elements as this License.  "Distribute" means to make available to the
      public the original and copies of the Work or Adaptation, as
      appropriate, through sale or other transfer of ownership.
      "License Elements" means the following high-level license attributes as
      selected by Licensor and indicated in the title of this License:
      Attribution, ShareAlike.  "Licensor" means the individual, individuals,
      entity or entities that offer(s) the Work under the terms of this
      License.
      "Original Author" means, in the case of a literary or artistic work,
      the individual, individuals, entity or entities who created the Work or
      if no individual or entity can be identified, the publisher; and in
      addition (i) in the case of a performance the actors, singers,
      musicians, dancers, and other persons who act, sing, deliver, declaim,
      play in, interpret or otherwise perform literary or artistic works or
      expressions of folklore; (ii) in the case of a phonogram the producer
      being the person or legal entity who first fixes the sounds of a
      performance or other sounds; and, (iii) in the case of broadcasts, the
      organization that transmits the broadcast.  "Work" means the literary
      and/or artistic work offered under the terms of this License including
      without limitation any production in the literary, scientific and
      artistic domain, whatever may be the mode or form of its expression
      including digital form, such as a book, pamphlet and other writing; a
      lecture, address, sermon or other work of the same nature; a dramatic or
      dramatico-musical work; a choreographic work or entertainment in dumb
      show; a musical composition with or without words; a cinematographic
      work to which are assimilated works expressed by a process analogous to
      cinematography; a work of drawing, painting, architecture, sculpture,
      engraving or lithography; a photographic work to which are assimilated
      works expressed by a process analogous to photography; a work of applied
      art; an illustration, map, plan, sketch or three-dimensional work
      relative to geography, topography, architecture or science; a
      performance; a broadcast; a phonogram; a compilation of data to the
      extent it is protected as a copyrightable work; or a work performed by a
      variety or circus performer to the extent it is not otherwise considered
      a literary or artistic work.
      "You" means an individual or entity exercising rights under this
      License who has not previously violated the terms of this License with
      respect to the Work, or who has received express permission from the
      Licensor to exercise rights under this License despite a previous
      violation.  "Publicly Perform" means to perform public recitations of
      the Work and to communicate to the public those public recitations, by
      any means or process, including by wire or wireless means or public
      digital performances; to make available to the public Works in such a
      way that members of the public may access these Works from a place and
      at a place individually chosen by them; to perform the Work to the
      public by any means or process and the communication to the public of
      the performances of the Work, including by public digital performance;
      to broadcast and rebroadcast the Work by any means including signs,
      sounds or images.
      "Reproduce" means to make copies of the Work by any means including
      without limitation by sound or visual recordings and the right of
      fixation and reproducing fixations of the Work, including storage of a
      protected performance or phonogram in digital form or other electronic
      medium.  2. Fair Dealing Rights. Nothing in this License is intended to
      reduce, limit, or restrict any uses free from copyright or rights
      arising from limitations or exceptions that are provided for in
      connection with the copyright protection under copyright law or other
      applicable laws.

      3. License Grant. Subject to the terms and conditions of this License,
      Licensor hereby grants You a worldwide, royalty-free, non-exclusive,
      perpetual (for the duration of the applicable copyright) license to
      exercise the rights in the Work as stated below:

      to Reproduce the Work, to incorporate the Work into one or more
      Collections, and to Reproduce the Work as incorporated in the
      Collections; to create and Reproduce Adaptations provided that any such
      Adaptation, including any translation in any medium, takes reasonable
      steps to clearly label, demarcate or otherwise identify that changes
      were made to the original Work. For example, a translation could be
      marked "The original work was translated from English to Spanish," or a
      modification could indicate "The original work has been modified.";
      to Distribute and Publicly Perform the Work including as incorporated
      in Collections; and, to Distribute and Publicly Perform Adaptations.
      For the avoidance of doubt:

      Non-waivable Compulsory License Schemes. In those jurisdictions in
      which the right to collect royalties through any statutory or compulsory
      licensing scheme cannot be waived, the Licensor reserves the exclusive
      right to collect such royalties for any exercise by You of the rights
      granted under this License; Waivable Compulsory License Schemes. In
      those jurisdictions in which the right to collect royalties through any
      statutory or compulsory licensing scheme can be waived, the Licensor
      waives the exclusive right to collect such royalties for any exercise by
      You of the rights granted under this License; and, Voluntary License
      Schemes. The Licensor waives the right to collect royalties, whether
      individually or, in the event that the Licensor is a member of a
      collecting society that administers voluntary licensing schemes, via
      that society, from any exercise by You of the rights granted under this
      License.
      The above rights may be exercised in all media and formats whether now
      known or hereafter devised. The above rights include the right to make
      such modifications as are technically necessary to exercise the rights
      in other media and formats. Subject to Section 8(f), all rights not
      expressly granted by Licensor are hereby reserved.

      4. Restrictions. The license granted in Section 3 above is expressly
      made subject to and limited by the following restrictions:

      You may Distribute or Publicly Perform the Work only under the terms of
      this License. You must include a copy of, or the Uniform Resource
      Identifier (URI) for, this License with every copy of the Work You
      Distribute or Publicly Perform. You may not offer or impose any terms on
      the Work that restrict the terms of this License or the ability of the
      recipient of the Work to exercise the rights granted to that recipient
      under the terms of the License. You may not sublicense the Work. You
      must keep intact all notices that refer to this License and to the
      disclaimer of warranties with every copy of the Work You Distribute or
      Publicly Perform. When You Distribute or Publicly Perform the Work, You
      may not impose any effective technological measures on the Work that
      restrict the ability of a recipient of the Work from You to exercise the
      rights granted to that recipient under the terms of the License. This
      Section 4(a) applies to the Work as incorporated in a Collection, but
      this does not require the Collection apart from the Work itself to be
      made subject to the terms of this License. If You create a Collection,
      upon notice from any Licensor You must, to the extent practicable,
      remove from the Collection any credit as required by Section 4(c), as
      requested. If You create an Adaptation, upon notice from any Licensor
      You must, to the extent practicable, remove from the Adaptation any
      credit as required by Section 4(c), as requested.  You may Distribute or
      Publicly Perform an Adaptation only under the terms of: (i) this
      License; (ii) a later version of this License with the same License
      Elements as this License; (iii) a Creative Commons jurisdiction license
      (either this or a later license version) that contains the same License
      Elements as this License (e.g., Attribution-ShareAlike 3.0 US)); (iv) a
      Creative Commons Compatible License. If you license the Adaptation under
      one of the licenses mentioned in (iv), you must comply with the terms of
      that license. If you license the Adaptation under the terms of any of
      the licenses mentioned in (i), (ii) or (iii) (the "Applicable License"),
      you must comply with the terms of the Applicable License generally and
      the following provisions: (I) You must include a copy of, or the URI
      for, the Applicable License with every copy of each Adaptation You
      Distribute or Publicly Perform; (II) You may not offer or impose any
      terms on the Adaptation that restrict the terms of the Applicable
      License or the ability of the recipient of the Adaptation to exercise
      the rights granted to that recipient under the terms of the Applicable
      License; (III) You must keep intact all notices that refer to the
      Applicable License and to the disclaimer of warranties with every copy
      of the Work as included in the Adaptation You Distribute or Publicly
      Perform; (IV) when You Distribute or Publicly Perform the Adaptation,
      You may not impose any effective technological measures on the
      Adaptation that restrict the ability of a recipient of the Adaptation
      from You to exercise the rights granted to that recipient under the
      terms of the Applicable License. This Section 4(b) applies to the
      Adaptation as incorporated in a Collection, but this does not require
      the Collection apart from the Adaptation itself to be made subject to
      the terms of the Applicable License.
      If You Distribute, or Publicly Perform the Work or any Adaptations or
      Collections, You must, unless a request has been made pursuant to
      Section 4(a), keep intact all copyright notices for the Work and
      provide, reasonable to the medium or means You are utilizing: (i) the
      name of the Original Author (or pseudonym, if applicable) if supplied,
      and/or if the Original Author and/or Licensor designate another party or
      parties (e.g., a sponsor institute, publishing entity, journal) for
      attribution ("Attribution Parties") in Licensor's copyright notice,
      terms of service or by other reasonable means, the name of such party or
      parties; (ii) the title of the Work if supplied; (iii) to the extent
      reasonably practicable, the URI, if any, that Licensor specifies to be
      associated with the Work, unless such URI does not refer to the
      copyright notice or licensing information for the Work; and (iv) ,
      consistent with Ssection 3(b), in the case of an Adaptation, a credit
      identifying the use of the Work in the Adaptation (e.g., "French
      translation of the Work by Original Author," or "Screenplay based on
      original Work by Original Author"). The credit required by this Section
      4(c) may be implemented in any reasonable manner; provided, however,
      that in the case of a Adaptation or Collection, at a minimum such credit
      will appear, if a credit for all contributing authors of the Adaptation
      or Collection appears, then as part of these credits and in a manner at
      least as prominent as the credits for the other contributing authors.
      For the avoidance of doubt, You may only use the credit required by this
      Section for the purpose of attribution in the manner set out above and,
      by exercising Your rights under this License, You may not implicitly or
      explicitly assert or imply any connection with, sponsorship or
      endorsement by the Original Author, Licensor and/or Attribution Parties,
      as appropriate, of You or Your use of the Work, without the separate,
      express prior written permission of the Original Author, Licensor and/or
      Attribution Parties.  Except as otherwise agreed in writing by the
      Licensor or as may be otherwise permitted by applicable law, if You
      Reproduce, Distribute or Publicly Perform the Work either by itself or
      as part of any Adaptations or Collections, You must not distort,
      mutilate, modify or take other derogatory action in relation to the Work
      which would be prejudicial to the Original Author's honor or reputation.
      Licensor agrees that in those jurisdictions (e.g. Japan), in which any
      exercise of the right granted in Section 3(b) of this License (the right
      to make Adaptations) would be deemed to be a distortion, mutilation,
      modification or other derogatory action prejudicial to the Original
      Author's honor and reputation, the Licensor will waive or not assert, as
      appropriate, this Section, to the fullest extent permitted by the
      applicable national law, to enable You to reasonably exercise Your right
      under Section 3(b) of this License (right to make Adaptations) but not
      otherwise.
      5. Representations, Warranties and Disclaimer

      UNLESS OTHERWISE MUTUALLY AGREED TO BY THE PARTIES IN WRITING, LICENSOR
      OFFERS THE WORK AS-IS AND MAKES NO REPRESENTATIONS OR WARRANTIES OF ANY
      KIND CONCERNING THE WORK, EXPRESS, IMPLIED, STATUTORY OR OTHERWISE,
      INCLUDING, WITHOUT LIMITATION, WARRANTIES OF TITLE, MERCHANTIBILITY,
      FITNESS FOR A PARTICULAR PURPOSE, NONINFRINGEMENT, OR THE ABSENCE OF
      LATENT OR OTHER DEFECTS, ACCURACY, OR THE PRESENCE OF ABSENCE OF ERRORS,
      WHETHER OR NOT DISCOVERABLE. SOME JURISDICTIONS DO NOT ALLOW THE
      EXCLUSION OF IMPLIED WARRANTIES, SO SUCH EXCLUSION MAY NOT APPLY TO YOU.

      6. Limitation on Liability. EXCEPT TO THE EXTENT REQUIRED BY APPLICABLE
      LAW, IN NO EVENT WILL LICENSOR BE LIABLE TO YOU ON ANY LEGAL THEORY FOR
      ANY SPECIAL, INCIDENTAL, CONSEQUENTIAL, PUNITIVE OR EXEMPLARY DAMAGES
      ARISING OUT OF THIS LICENSE OR THE USE OF THE WORK, EVEN IF LICENSOR HAS
      BEEN ADVISED OF THE POSSIBILITY OF SUCH DAMAGES.

      7. Termination

      This License and the rights granted hereunder will terminate
      automatically upon any breach by You of the terms of this License.
      Individuals or entities who have received Adaptations or Collections
      from You under this License, however, will not have their licenses
      terminated provided such individuals or entities remain in full
      compliance with those licenses. Sections 1, 2, 5, 6, 7, and 8 will
      survive any termination of this License.  Subject to the above terms and
      conditions, the license granted here is perpetual (for the duration of
      the applicable copyright in the Work). Notwithstanding the above,
      Licensor reserves the right to release the Work under different license
      terms or to stop distributing the Work at any time; provided, however
      that any such election will not serve to withdraw this License (or any
      other license that has been, or is required to be, granted under the
      terms of this License), and this License will continue in full force and
      effect unless terminated as stated above.

      8. Miscellaneous

      Each time You Distribute or Publicly Perform the Work or a Collection,
      the Licensor offers to the recipient a license to the Work on the same
      terms and conditions as the license granted to You under this License.
      Each time You Distribute or Publicly Perform an Adaptation, Licensor
      offers to the recipient a license to the original Work on the same terms
      and conditions as the license granted to You under this License.
      If any provision of this License is invalid or unenforceable under
      applicable law, it shall not affect the validity or enforceability of
      the remainder of the terms of this License, and without further action
      by the parties to this agreement, such provision shall be reformed to
      the minimum extent necessary to make such provision valid and
      enforceable.  No term or provision of this License shall be deemed
      waived and no breach consented to unless such waiver or consent shall be
      in writing and signed by the party to be charged with such waiver or
      consent.
      This License constitutes the entire agreement between the parties with
      respect to the Work licensed here. There are no understandings,
      agreements or representations with respect to the Work not specified
      here. Licensor shall not be bound by any additional provisions that may
      appear in any communication from You. This License may not be modified
      without the mutual written agreement of the Licensor and You.  The
      rights granted under, and the subject matter referenced, in this License
      were drafted utilizing the terminology of the Berne Convention for the
      Protection of Literary and Artistic Works (as amended on September 28,
      1979), the Rome Convention of 1961, the WIPO Copyright Treaty of 1996,
      the WIPO Performances and Phonograms Treaty of 1996 and the Universal
      Copyright Convention (as revised on July 24, 1971). These rights and
      subject matter take effect in the relevant jurisdiction in which the
      License terms are sought to be enforced according to the corresponding
      provisions of the implementation of those treaty provisions in the
      applicable national law. If the standard suite of rights granted under
      applicable copyright law includes additional rights not granted under
      this License, such additional rights are deemed to be included in the
      License; this License is not intended to restrict the license of any
      rights under applicable law.
  - score: '100.0'
    start_line: 491
    end_line: 491
    matcher: 2-aho
    rule_length: 8
    matched_length: 8
    match_coverage: '100.0'
    rule_relevance: 100
    identifier: cc-by-sa-4.0_36.RULE
    license_expression: cc-by-sa-4.0
    is_license_text: no
    is_license_notice: no
    is_license_reference: yes
    is_license_tag: no
    is_license_intro: no
    matched_text: http://creativecommons.org/licenses/by-sa/4.0/
  - score: '99.82'
    start_line: 493
    end_line: 914
    matcher: 3-seq
    rule_length: 2771
    matched_length: 2766
    match_coverage: '99.82'
    rule_relevance: 100
    identifier: cc-by-sa-4.0.LICENSE
    license_expression: cc-by-sa-4.0
    is_license_text: yes
    is_license_notice: no
    is_license_reference: no
    is_license_tag: no
    is_license_intro: no
    matched_text: |
      Creative Commons Corporation ("Creative Commons") is not a law firm and
      does not provide legal services or legal advice. Distribution of
      Creative Commons public licenses does not create a lawyer-client or
      other relationship. Creative Commons makes its licenses and related
      information available on an "as-is" basis. Creative Commons gives no
      warranties regarding its licenses, any material licensed under their
      terms and conditions, or any related information. Creative Commons
      disclaims all liability for damages resulting from their use to the
      fullest extent possible.

      Using Creative Commons Public Licenses

      Creative Commons public licenses provide a standard set of terms and
      conditions that creators and other rights holders may use to share
      original works of authorship and other material subject to copyright
      and certain other rights specified in the public license below. The
      following considerations are for informational purposes only, are not
      exhaustive, and do not form part of our licenses.

          Considerations for licensors: Our public licenses are
          intended for use by those authorized to give the public
          permission to use material in ways otherwise restricted by
          copyright and certain other rights. Our licenses are
          irrevocable. Licensors should read and understand the terms
          and conditions of the license they choose before applying it.
          Licensors should also secure all rights necessary before
          applying our licenses so that the public can reuse the
          material as expected. Licensors should clearly mark any
          material not subject to the license. This includes other CC-
          licensed material, or material used under an exception or
          limitation to copyright. More considerations for licensors:
             wiki.creativecommons.org/Considerations_for_licensors

          Considerations for the public: By using one of our public
          licenses, a licensor grants the public permission to use the
          licensed material under specified terms and conditions. If
          the licensor's permission is not necessary for any reason--for
          example, because of any applicable exception or limitation to
          copyright--then that use is not regulated by the license. Our
          licenses grant only permissions under copyright and certain
          other rights that a licensor has authority to grant. Use of
          the licensed material may still be restricted for other
          reasons, including because others have copyright or other
          rights in the material. A licensor may make special requests,
          such as asking that all changes be marked or described.
          Although not required by our licenses, you are encouraged to
          respect those requests where reasonable. More considerations
          for the public:
             wiki.creativecommons.org/Considerations_for_licensees

      =======================================================================

      Creative Commons Attribution-ShareAlike 4.0 International Public
      License

      By exercising the Licensed Rights (defined below), You accept and agree
      to be bound by the terms and conditions of this Creative Commons
      Attribution-ShareAlike 4.0 International Public License ("Public
      License"). To the extent this Public License may be interpreted as a
      contract, You are granted the Licensed Rights in consideration of Your
      acceptance of these terms and conditions, and the Licensor grants You
      such rights in consideration of benefits the Licensor receives from
      making the Licensed Material available under these terms and
      conditions.


      Section 1 -- Definitions.

        a. Adapted Material means material subject to Copyright and Similar
           Rights that is derived from or based upon the Licensed Material
           and in which the Licensed Material is translated, altered,
           arranged, transformed, or otherwise modified in a manner requiring
           permission under the Copyright and Similar Rights held by the
           Licensor. For purposes of this Public License, where the Licensed
           Material is a musical work, performance, or sound recording,
           Adapted Material is always produced where the Licensed Material is
           synched in timed relation with a moving image.

        b. Adapter's License means the license You apply to Your Copyright
           and Similar Rights in Your contributions to Adapted Material in
           accordance with the terms and conditions of this Public License.

        c. BY-SA Compatible License means a license listed at
           creativecommons.org/compatiblelicenses, approved by Creative
           Commons as essentially the equivalent of this Public License.

        d. Copyright and Similar Rights means copyright and/or similar rights
           closely related to copyright including, without limitation,
           performance, broadcast, sound recording, and Sui Generis Database
           Rights, without regard to how the rights are labeled or
           categorized. For purposes of this Public License, the rights
           specified in Section 2(b)(1)-(2) are not Copyright and Similar
           Rights.

        e. Effective Technological Measures means those measures that, in the
           absence of proper authority, may not be circumvented under laws
           fulfilling obligations under Article 11 of the WIPO Copyright
           Treaty adopted on December 20, 1996, and/or similar international
           agreements.

        f. Exceptions and Limitations means fair use, fair dealing, and/or
           any other exception or limitation to Copyright and Similar Rights
           that applies to Your use of the Licensed Material.

        g. License Elements means the license attributes listed in the name
           of a Creative Commons Public License. The License Elements of this
           Public License are Attribution and ShareAlike.

        h. Licensed Material means the artistic or literary work, database,
           or other material to which the Licensor applied this Public
           License.

        i. Licensed Rights means the rights granted to You subject to the
           terms and conditions of this Public License, which are limited to
           all Copyright and Similar Rights that apply to Your use of the
           Licensed Material and that the Licensor has authority to license.

        j. Licensor means the individual(s) or entity(ies) granting rights
           under this Public License.

        k. Share means to provide material to the public by any means or
           process that requires permission under the Licensed Rights, such
           as reproduction, public display, public performance, distribution,
           dissemination, communication, or importation, and to make material
           available to the public including in ways that members of the
           public may access the material from a place and at a time
           individually chosen by them.

        l. Sui Generis Database Rights means rights other than copyright
           resulting from Directive 96/9/EC of the European Parliament and of
           the Council of 11 March 1996 on the legal protection of databases,
           as amended and/or succeeded, as well as other essentially
           equivalent rights anywhere in the world.

        m. You means the individual or entity exercising the Licensed Rights
           under this Public License. Your has a corresponding meaning.


      Section 2 -- Scope.

        a. License grant.

             1. Subject to the terms and conditions of this Public License,
                the Licensor hereby grants You a worldwide, royalty-free,
                non-sublicensable, non-exclusive, irrevocable license to
                exercise the Licensed Rights in the Licensed Material to:

                  a. reproduce and Share the Licensed Material, in whole or
                     in part; and

                  b. produce, reproduce, and Share Adapted Material.

             2. Exceptions and Limitations. For the avoidance of doubt, where
                Exceptions and Limitations apply to Your use, this Public
                License does not apply, and You do not need to comply with
                its terms and conditions.

             3. Term. The term of this Public License is specified in Section
                6(a).

             4. Media and formats; technical modifications allowed. The
                Licensor authorizes You to exercise the Licensed Rights in
                all media and formats whether now known or hereafter created,
                and to make technical modifications necessary to do so. The
                Licensor waives and/or agrees not to assert any right or
                authority to forbid You from making technical modifications
                necessary to exercise the Licensed Rights, including
                technical modifications necessary to circumvent Effective
                Technological Measures. For purposes of this Public License,
                simply making modifications authorized by this Section 2(a)
                (4) never produces Adapted Material.

             5. Downstream recipients.

                  a. Offer from the Licensor -- Licensed Material. Every
                     recipient of the Licensed Material automatically
                     receives an offer from the Licensor to exercise the
                     Licensed Rights under the terms and conditions of this
                     Public License.

                  b. Additional offer from the Licensor -- Adapted Material.
                     Every recipient of Adapted Material from You
                     automatically receives an offer from the Licensor to
                     exercise the Licensed Rights in the Adapted Material
                     under the conditions of the Adapter's License You apply.

                  c. No downstream restrictions. You may not offer or impose
                     any additional or different terms or conditions on, or
                     apply any Effective Technological Measures to, the
                     Licensed Material if doing so restricts exercise of the
                     Licensed Rights by any recipient of the Licensed
                     Material.

             6. No endorsement. Nothing in this Public License constitutes or
                may be construed as permission to assert or imply that You
                are, or that Your use of the Licensed Material is, connected
                with, or sponsored, endorsed, or granted official status by,
                the Licensor or others designated to receive attribution as
                provided in Section 3(a)(1)(A)(i).

        b. Other rights.

             1. Moral rights, such as the right of integrity, are not
                licensed under this Public License, nor are publicity,
                privacy, and/or other similar personality rights; however, to
                the extent possible, the Licensor waives and/or agrees not to
                assert any such rights held by the Licensor to the limited
                extent necessary to allow You to exercise the Licensed
                Rights, but not otherwise.

             2. Patent and trademark rights are not licensed under this
                Public License.

             3. To the extent possible, the Licensor waives any right to
                collect royalties from You for the exercise of the Licensed
                Rights, whether directly or through a collecting society
                under any voluntary or waivable statutory or compulsory
                licensing scheme. In all other cases the Licensor expressly
                reserves any right to collect such royalties.


      Section 3 -- License Conditions.

      Your exercise of the Licensed Rights is expressly made subject to the
      following conditions.

        a. Attribution.

             1. If You Share the Licensed Material (including in modified
                form), You must:

                  a. retain the following if it is supplied by the Licensor
                     with the Licensed Material:

                       i. identification of the creator(s) of the Licensed
                          Material and any others designated to receive
                          attribution, in any reasonable manner requested by
                          the Licensor (including by pseudonym if
                          designated);

                      ii. a copyright notice;

                     iii. a notice that refers to this Public License;

                      iv. a notice that refers to the disclaimer of
                          warranties;

                       v. a URI or hyperlink to the Licensed Material to the
                          extent reasonably practicable;

                  b. indicate if You modified the Licensed Material and
                     retain an indication of any previous modifications; and

                  c. indicate the Licensed Material is licensed under this
                     Public License, and include the text of, or the URI or
                     hyperlink to, this Public License.

             2. You may satisfy the conditions in Section 3(a)(1) in any
                reasonable manner based on the medium, means, and context in
                which You Share the Licensed Material. For example, it may be
                reasonable to satisfy the conditions by providing a URI or
                hyperlink to a resource that includes the required
                information.

             3. If requested by the Licensor, You must remove any of the
                information required by Section 3(a)(1)(A) to the extent
                reasonably practicable.

        b. ShareAlike.

           In addition to the conditions in Section 3(a), if You Share
           Adapted Material You produce, the following conditions also apply.

             1. The Adapter's License You apply must be a Creative Commons
                license with the same License Elements, this version or
                later, or a BY-SA Compatible License.

             2. You must include the text of, or the URI or hyperlink to, the
                Adapter's License You apply. You may satisfy this condition
                in any reasonable manner based on the medium, means, and
                context in which You Share Adapted Material.

             3. You may not offer or impose any additional or different terms
                or conditions on, or apply any Effective Technological
                Measures to, Adapted Material that restrict exercise of the
                rights granted under the Adapter's License You apply.


      Section 4 -- Sui Generis Database Rights.

      Where the Licensed Rights include Sui Generis Database Rights that
      apply to Your use of the Licensed Material:

        a. for the avoidance of doubt, Section 2(a)(1) grants You the right
           to extract, reuse, reproduce, and Share all or a substantial
           portion of the contents of the database;

        b. if You include all or a substantial portion of the database
           contents in a database in which You have Sui Generis Database
           Rights, then the database in which You have Sui Generis Database
           Rights (but not its individual contents) is Adapted Material,

           including for purposes of Section 3(b); and
        c. You must comply with the conditions in Section 3(a) if You Share
           all or a substantial portion of the contents of the database.

      For the avoidance of doubt, this Section 4 supplements and does not
      replace Your obligations under this Public License where the Licensed
      Rights include other Copyright and Similar Rights.


      Section 5 -- Disclaimer of Warranties and Limitation of Liability.

        a. UNLESS OTHERWISE SEPARATELY UNDERTAKEN BY THE LICENSOR, TO THE
           EXTENT POSSIBLE, THE LICENSOR OFFERS THE LICENSED MATERIAL AS-IS
           AND AS-AVAILABLE, AND MAKES NO REPRESENTATIONS OR WARRANTIES OF
           ANY KIND CONCERNING THE LICENSED MATERIAL, WHETHER EXPRESS,
           IMPLIED, STATUTORY, OR OTHER. THIS INCLUDES, WITHOUT LIMITATION,
           WARRANTIES OF TITLE, MERCHANTABILITY, FITNESS FOR A PARTICULAR
           PURPOSE, NON-INFRINGEMENT, ABSENCE OF LATENT OR OTHER DEFECTS,
           ACCURACY, OR THE PRESENCE OR ABSENCE OF ERRORS, WHETHER OR NOT
           KNOWN OR DISCOVERABLE. WHERE DISCLAIMERS OF WARRANTIES ARE NOT
           ALLOWED IN FULL OR IN PART, THIS DISCLAIMER MAY NOT APPLY TO YOU.

        b. TO THE EXTENT POSSIBLE, IN NO EVENT WILL THE LICENSOR BE LIABLE
           TO YOU ON ANY LEGAL THEORY (INCLUDING, WITHOUT LIMITATION,
           NEGLIGENCE) OR OTHERWISE FOR ANY DIRECT, SPECIAL, INDIRECT,
           INCIDENTAL, CONSEQUENTIAL, PUNITIVE, EXEMPLARY, OR OTHER LOSSES,
           COSTS, EXPENSES, OR DAMAGES ARISING OUT OF THIS PUBLIC LICENSE OR
           USE OF THE LICENSED MATERIAL, EVEN IF THE LICENSOR HAS BEEN
           ADVISED OF THE POSSIBILITY OF SUCH LOSSES, COSTS, EXPENSES, OR
           DAMAGES. WHERE A LIMITATION OF LIABILITY IS NOT ALLOWED IN FULL OR
           IN PART, THIS LIMITATION MAY NOT APPLY TO YOU.

        c. The disclaimer of warranties and limitation of liability provided
           above shall be interpreted in a manner that, to the extent
           possible, most closely approximates an absolute disclaimer and
           waiver of all liability.


      Section 6 -- Term and Termination.

        a. This Public License applies for the term of the Copyright and
           Similar Rights licensed here. However, if You fail to comply with
           this Public License, then Your rights under this Public License
           terminate automatically.

        b. Where Your right to use the Licensed Material has terminated under
           Section 6(a), it reinstates:

             1. automatically as of the date the violation is cured, provided
                it is cured within 30 days of Your discovery of the
                violation; or

             2. upon express reinstatement by the Licensor.

           For the avoidance of doubt, this Section 6(b) does not affect any
           right the Licensor may have to seek remedies for Your violations
           of this Public License.

        c. For the avoidance of doubt, the Licensor may also offer the
           Licensed Material under separate terms or conditions or stop
           distributing the Licensed Material at any time; however, doing so
           will not terminate this Public License.

        d. Sections 1, 5, 6, 7, and 8 survive termination of this Public
           License.


      Section 7 -- Other Terms and Conditions.

        a. The Licensor shall not be bound by any additional or different
           terms or conditions communicated by You unless expressly agreed.

        b. Any arrangements, understandings, or agreements regarding the
           Licensed Material not stated herein are separate from and
           independent of the terms and conditions of this Public License.


      Section 8 -- Interpretation.

        a. For the avoidance of doubt, this Public License does not, and
           shall not be interpreted to, reduce, limit, restrict, or impose
           conditions on any use of the Licensed Material that could lawfully
           be made without permission under this Public License.

        b. To the extent possible, if any provision of this Public License is
           deemed unenforceable, it shall be automatically reformed to the
           minimum extent necessary to make it enforceable. If the provision
           cannot be reformed, it shall be severed from this Public License
           without affecting the enforceability of the remaining terms and
           conditions.

        c. No term or condition of this Public License will be waived and no
           failure to comply consented to unless expressly agreed to by the
           Licensor.

        d. Nothing in this Public License constitutes or may be interpreted
           as a limitation upon, or waiver of, any privileges and immunities
           that apply to the Licensor or You, including from the legal
           processes of any jurisdiction or authority.

      =======================================================================

      Creative Commons is not a party to its public
      licenses. Notwithstanding, Creative Commons may elect to apply one of
      its public licenses to material it publishes and in those instances
      will be considered the “Licensor.” The text of the Creative Commons
      public licenses is dedicated to the public domain under the CC0 Public
      Domain Dedication. Except for the limited purpose of indicating that
      material is shared under a Creative Commons public license or as
      otherwise permitted by the Creative Commons policies published at
      creativecommons.org/policies, Creative Commons does not authorize the
      use of the trademark "Creative Commons" or any other trademark or logo
      of Creative Commons without its prior written consent including,
      without limitation, in connection with any unauthorized modifications
      to any of its public licenses or any other arrangements,
      understandings, or agreements concerning use of licensed material. For
      the avoidance of doubt, this paragraph does not form part of the
      public licenses.

      Creative Commons may be contacted at creativecommons.org.
>>>>>>> ded56e91
<|MERGE_RESOLUTION|>--- conflicted
+++ resolved
@@ -18,20 +18,19 @@
   - CC0-1.0
   - CC-BY-SA-3.0
   - CC-BY-SA-4.0
-<<<<<<< HEAD
 declared_license_expression: gpl-3.0-plus
 declared_license_expression_spdx: GPL-3.0-or-later
-other_license_expression: (gpl-3.0-plus AND gpl-3.0-plus) AND (cc0-1.0 AND cc0-1.0 AND cc0-1.0
-  AND cc0-1.0 AND cc0-1.0) AND (gpl-2.0-plus AND gpl-2.0-plus) AND (gpl-3.0-plus AND gpl-3.0-plus)
-  AND cc-by-sa-3.0 AND (lgpl-2.0-plus AND lgpl-2.0-plus) AND (lgpl-2.0-plus AND lgpl-2.0-plus)
-  AND (lgpl-2.0-plus AND lgpl-2.0-plus) AND (lgpl-2.0-plus AND lgpl-2.0-plus) AND (apache-2.0
-  AND apache-2.0) AND (gpl-3.0-plus AND gpl-3.0-plus) AND (cc-by-sa-4.0 AND cc-by-sa-4.0)
-other_license_expression_spdx: (GPL-3.0-or-later AND GPL-3.0-or-later) AND (CC0-1.0 AND CC0-1.0
-  AND CC0-1.0 AND CC0-1.0 AND CC0-1.0) AND (GPL-2.0-or-later AND GPL-2.0-or-later) AND (GPL-3.0-or-later
-  AND GPL-3.0-or-later) AND CC-BY-SA-3.0 AND (LGPL-2.0-or-later AND LGPL-2.0-or-later) AND (LGPL-2.0-or-later
-  AND LGPL-2.0-or-later) AND (LGPL-2.0-or-later AND LGPL-2.0-or-later) AND (LGPL-2.0-or-later
-  AND LGPL-2.0-or-later) AND (Apache-2.0 AND Apache-2.0) AND (GPL-3.0-or-later AND GPL-3.0-or-later)
-  AND (CC-BY-SA-4.0 AND CC-BY-SA-4.0)
+other_license_expression: (gpl-3.0-plus AND gpl-3.0-plus) AND (cc0-1.0 AND cc0-1.0) AND (gpl-2.0-plus
+  AND gpl-2.0-plus) AND (gpl-3.0-plus AND gpl-3.0-plus) AND cc-by-sa-3.0 AND (lgpl-2.0-plus
+  AND lgpl-2.0-plus) AND (lgpl-2.0-plus AND lgpl-2.0-plus) AND (lgpl-2.0-plus AND lgpl-2.0-plus)
+  AND (lgpl-2.0-plus AND lgpl-2.0-plus) AND (apache-2.0 AND apache-2.0) AND (gpl-3.0-plus AND
+  gpl-3.0-plus) AND (cc-by-sa-4.0 AND cc-by-sa-4.0)
+other_license_expression_spdx: (GPL-3.0-or-later AND GPL-3.0-or-later) AND (CC0-1.0 AND CC0-1.0)
+  AND (GPL-2.0-or-later AND GPL-2.0-or-later) AND (GPL-3.0-or-later AND GPL-3.0-or-later) AND
+  CC-BY-SA-3.0 AND (LGPL-2.0-or-later AND LGPL-2.0-or-later) AND (LGPL-2.0-or-later AND LGPL-2.0-or-later)
+  AND (LGPL-2.0-or-later AND LGPL-2.0-or-later) AND (LGPL-2.0-or-later AND LGPL-2.0-or-later)
+  AND (Apache-2.0 AND Apache-2.0) AND (GPL-3.0-or-later AND GPL-3.0-or-later) AND (CC-BY-SA-4.0
+  AND CC-BY-SA-4.0)
 license_detections: []
 other_license_detections:
   - license_expression: apache-2.0
@@ -403,118 +402,43 @@
             spdx_license_key: CC0-1.0
             spdx_url: https://spdx.org/licenses/CC0-1.0
       - score: '100.0'
-        start_line: 171
-        end_line: 171
-        matched_length: 1
+        start_line: 158
+        end_line: 179
+        matched_length: 213
         match_coverage: '100.0'
-        matcher: 2-aho
+        matcher: 1-hash
         license_expression: cc0-1.0
-        rule_identifier: cc0-1.0_176.RULE
-        referenced_filenames: []
+        rule_identifier: cc0-1.0_186.RULE
+        referenced_filenames:
+          - /usr/share/common-licenses/CC0-1.0
         is_license_text: no
-        is_license_notice: no
-        is_license_reference: yes
+        is_license_notice: yes
+        is_license_reference: no
         is_license_tag: no
         is_license_intro: no
-        rule_length: 1
-        rule_relevance: 100
-        matched_text: CC0
-        licenses:
-          - key: cc0-1.0
-            name: Creative Commons CC0 1.0 Universal
-            short_name: CC0-1.0
-            category: Public Domain
-            is_exception: no
-            is_unknown: no
-            owner: Creative Commons
-            homepage_url: http://creativecommons.org/publicdomain/zero/1.0/
-            text_url: http://creativecommons.org/publicdomain/zero/1.0/legalcode
-            reference_url: https://scancode-licensedb.aboutcode.org/cc0-1.0
-            scancode_text_url: https://github.com/nexB/scancode-toolkit/tree/develop/src/licensedcode/data/licenses/cc0-1.0.LICENSE
-            scancode_data_url: https://github.com/nexB/scancode-toolkit/tree/develop/src/licensedcode/data/licenses/cc0-1.0.yml
-            spdx_license_key: CC0-1.0
-            spdx_url: https://spdx.org/licenses/CC0-1.0
-      - score: '100.0'
-        start_line: 173
-        end_line: 173
-        matched_length: 1
-        match_coverage: '100.0'
-        matcher: 2-aho
-        license_expression: cc0-1.0
-        rule_identifier: cc0-1.0_176.RULE
-        referenced_filenames: []
-        is_license_text: no
-        is_license_notice: no
-        is_license_reference: yes
-        is_license_tag: no
-        is_license_intro: no
-        rule_length: 1
-        rule_relevance: 100
-        matched_text: CC0
-        licenses:
-          - key: cc0-1.0
-            name: Creative Commons CC0 1.0 Universal
-            short_name: CC0-1.0
-            category: Public Domain
-            is_exception: no
-            is_unknown: no
-            owner: Creative Commons
-            homepage_url: http://creativecommons.org/publicdomain/zero/1.0/
-            text_url: http://creativecommons.org/publicdomain/zero/1.0/legalcode
-            reference_url: https://scancode-licensedb.aboutcode.org/cc0-1.0
-            scancode_text_url: https://github.com/nexB/scancode-toolkit/tree/develop/src/licensedcode/data/licenses/cc0-1.0.LICENSE
-            scancode_data_url: https://github.com/nexB/scancode-toolkit/tree/develop/src/licensedcode/data/licenses/cc0-1.0.yml
-            spdx_license_key: CC0-1.0
-            spdx_url: https://spdx.org/licenses/CC0-1.0
-      - score: '100.0'
-        start_line: 175
-        end_line: 175
-        matched_length: 1
-        match_coverage: '100.0'
-        matcher: 2-aho
-        license_expression: cc0-1.0
-        rule_identifier: cc0-1.0_176.RULE
-        referenced_filenames: []
-        is_license_text: no
-        is_license_notice: no
-        is_license_reference: yes
-        is_license_tag: no
-        is_license_intro: no
-        rule_length: 1
-        rule_relevance: 100
-        matched_text: CC0
-        licenses:
-          - key: cc0-1.0
-            name: Creative Commons CC0 1.0 Universal
-            short_name: CC0-1.0
-            category: Public Domain
-            is_exception: no
-            is_unknown: no
-            owner: Creative Commons
-            homepage_url: http://creativecommons.org/publicdomain/zero/1.0/
-            text_url: http://creativecommons.org/publicdomain/zero/1.0/legalcode
-            reference_url: https://scancode-licensedb.aboutcode.org/cc0-1.0
-            scancode_text_url: https://github.com/nexB/scancode-toolkit/tree/develop/src/licensedcode/data/licenses/cc0-1.0.LICENSE
-            scancode_data_url: https://github.com/nexB/scancode-toolkit/tree/develop/src/licensedcode/data/licenses/cc0-1.0.yml
-            spdx_license_key: CC0-1.0
-            spdx_url: https://spdx.org/licenses/CC0-1.0
-      - score: '100.0'
-        start_line: 178
-        end_line: 179
-        matched_length: 22
-        match_coverage: '100.0'
-        matcher: 2-aho
-        license_expression: cc0-1.0
-        rule_identifier: cc0-1.0_162.RULE
-        referenced_filenames: []
-        is_license_text: no
-        is_license_notice: no
-        is_license_reference: yes
-        is_license_tag: no
-        is_license_intro: no
-        rule_length: 22
+        rule_length: 213
         rule_relevance: 100
         matched_text: |
+          Certain owners wish to permanently relinquish those rights to a Work for
+          the purpose of contributing to a commons of creative, cultural and
+          scientific works ("Commons") that the public can reliably and without
+          fear of later claims of infringement build upon, modify, incorporate in
+          other works, reuse and redistribute as freely as possible in any form
+          whatsoever and for any purposes, including without limitation commercial
+          purposes. These owners may contribute to the Commons to promote the
+          ideal of a free culture and the further production of creative, cultural
+          and scientific works, or to gain reputation or greater distribution for
+          their Work in part through the use and efforts of others.
+
+          For these and/or other purposes and motivations, and without any
+          expectation of additional consideration or compensation, the person
+          associating CC0 with a Work (the "Affirmer"), to the extent that he or
+          she is an owner of Copyright and Related Rights in the Work, voluntarily
+          elects to apply CC0 to the Work and publicly distribute the Work under
+          its terms, with knowledge of his or her Copyright and Related Rights in
+          the Work and the meaning and intended legal effect of CC0 on those
+          rights.
+           .
           The complete text of the Creative Commons 0 1.0 Universal
           can be found in `/usr/share/common-licenses/CC0-1.0'.
         licenses:
@@ -1365,13 +1289,6 @@
             scancode_data_url: https://github.com/nexB/scancode-toolkit/tree/develop/src/licensedcode/data/licenses/cc-by-sa-4.0.yml
             spdx_license_key: CC-BY-SA-4.0
             spdx_url: https://spdx.org/licenses/CC-BY-SA-4.0
-=======
-license_expression: (gpl-3.0-plus AND gpl-3.0-plus) AND (cc0-1.0 AND cc0-1.0) AND (gpl-2.0-plus
-  AND gpl-2.0-plus) AND (gpl-3.0-plus AND gpl-3.0-plus) AND cc-by-sa-3.0 AND (lgpl-2.0-plus
-  AND lgpl-2.0-plus) AND (lgpl-2.0-plus AND lgpl-2.0-plus) AND (lgpl-2.0-plus AND lgpl-2.0-plus)
-  AND (lgpl-2.0-plus AND lgpl-2.0-plus) AND (apache-2.0 AND apache-2.0) AND (gpl-3.0-plus AND
-  gpl-3.0-plus) AND (cc-by-sa-4.0 AND cc-by-sa-4.0)
->>>>>>> ded56e91
 copyright: |
   2009-2018 Igalia S.L
   2002 Jorn Baayen
@@ -1418,1024 +1335,4 @@
   2010, Arc90 Inc
   2008, Diego Escalante Urrelo
   GNOME Design Team
-<<<<<<< HEAD
-  Jakub Steiner
-=======
-  Jakub Steiner
-matches:
-  - score: '100.0'
-    start_line: 93
-    end_line: 93
-    matcher: 1-hash
-    rule_length: 4
-    matched_length: 4
-    match_coverage: '100.0'
-    rule_relevance: 100
-    identifier: apache-2.0_65.RULE
-    license_expression: apache-2.0
-    is_license_text: no
-    is_license_notice: no
-    is_license_reference: no
-    is_license_tag: yes
-    is_license_intro: no
-    matched_text: 'License: apache-2.0'
-  - score: '100.0'
-    start_line: 94
-    end_line: 107
-    matcher: 1-hash
-    rule_length: 107
-    matched_length: 107
-    match_coverage: '100.0'
-    rule_relevance: 100
-    identifier: apache-2.0_949.RULE
-    license_expression: apache-2.0
-    is_license_text: no
-    is_license_notice: yes
-    is_license_reference: no
-    is_license_tag: no
-    is_license_intro: no
-    matched_text: |
-      Licensed under the Apache License, Version 2.0 (the "License");
-      you may not use this file except in compliance with the License.
-      You may obtain a copy of the License at
-
-           https://www.apache.org/licenses/LICENSE-2.0
-
-      Unless required by applicable law or agreed to in writing, software
-      distributed under the License is distributed on an "AS-IS" BASIS,
-      WITHOUT WARRANTIES OR CONDITIONS OF ANY KIND, either express or implied.
-      See the License for the specific language governing permissions and
-      limitations under the License.
-
-      On Debian systems a copy of the Apache License, Version 2.0 can be
-      found in /usr/share/common-licenses/Apache-2.0
-  - score: '100.0'
-    start_line: 109
-    end_line: 109
-    matcher: 1-hash
-    rule_length: 3
-    matched_length: 3
-    match_coverage: '100.0'
-    rule_relevance: 100
-    identifier: gpl-2.0-plus_22.RULE
-    license_expression: gpl-2.0-plus
-    is_license_text: no
-    is_license_notice: no
-    is_license_reference: no
-    is_license_tag: yes
-    is_license_intro: no
-    matched_text: 'License: gpl-2+'
-  - score: '100.0'
-    start_line: 110
-    end_line: 124
-    matcher: 1-hash
-    rule_length: 126
-    matched_length: 126
-    match_coverage: '100.0'
-    rule_relevance: 100
-    identifier: gpl-2.0-plus_839.RULE
-    license_expression: gpl-2.0-plus
-    is_license_text: no
-    is_license_notice: yes
-    is_license_reference: no
-    is_license_tag: no
-    is_license_intro: no
-    matched_text: |
-      This package is free software; you can redistribute it and/or modify
-      it under the terms of the GNU General Public License as published by
-      the Free Software Foundation; either version 2 of the License, or
-      (at your option) any later version.
-
-      This package is distributed in the hope that it will be useful,
-      but WITHOUT ANY WARRANTY; without even the implied warranty of
-      MERCHANTABILITY or FITNESS FOR A PARTICULAR PURPOSE.  See the
-      GNU General Public License for more details.
-
-      You should have received a copy of the GNU General Public License
-      along with this program. If not, see <https://www.gnu.org/licenses/>
-
-      On Debian systems, the complete text of the GNU General
-      Public License version 2 can be found in "/usr/share/common-licenses/GPL-2".
-  - score: '100.0'
-    start_line: 126
-    end_line: 126
-    matcher: 1-hash
-    rule_length: 3
-    matched_length: 3
-    match_coverage: '100.0'
-    rule_relevance: 100
-    identifier: gpl-3.0-plus_92.RULE
-    license_expression: gpl-3.0-plus
-    is_license_text: no
-    is_license_notice: no
-    is_license_reference: no
-    is_license_tag: yes
-    is_license_intro: no
-    matched_text: 'License: gpl-3+'
-  - score: '100.0'
-    start_line: 127
-    end_line: 141
-    matcher: 1-hash
-    rule_length: 126
-    matched_length: 126
-    match_coverage: '100.0'
-    rule_relevance: 100
-    identifier: gpl-3.0-plus_385.RULE
-    license_expression: gpl-3.0-plus
-    is_license_text: no
-    is_license_notice: yes
-    is_license_reference: no
-    is_license_tag: no
-    is_license_intro: no
-    matched_text: |
-      This program is free software: you can redistribute it and/or modify
-      it under the terms of the GNU General Public License as published by
-      the Free Software Foundation, either version 3 of the License, or
-      (at your option) any later version.
-
-      This program is distributed in the hope that it will be useful,
-      but WITHOUT ANY WARRANTY; without even the implied warranty of
-      MERCHANTABILITY or FITNESS FOR A PARTICULAR PURPOSE.  See the
-      GNU General Public License for more details.
-
-      You should have received a copy of the GNU General Public License
-      along with this program.  If not, see <https://www.gnu.org/licenses/>.
-
-      On Debian systems, the complete text of the GNU General
-      Public License version 3 can be found in "/usr/share/common-licenses/GPL-3".
-  - score: '100.0'
-    start_line: 143
-    end_line: 143
-    matcher: 1-hash
-    rule_length: 3
-    matched_length: 3
-    match_coverage: '100.0'
-    rule_relevance: 100
-    identifier: lgpl-2.0-plus_61.RULE
-    license_expression: lgpl-2.0-plus
-    is_license_text: no
-    is_license_notice: no
-    is_license_reference: no
-    is_license_tag: yes
-    is_license_intro: no
-    matched_text: 'License: lgpl-2+'
-  - score: '100.0'
-    start_line: 144
-    end_line: 155
-    matcher: 1-hash
-    rule_length: 106
-    matched_length: 106
-    match_coverage: '100.0'
-    rule_relevance: 100
-    identifier: lgpl-2.0-plus_457.RULE
-    license_expression: lgpl-2.0-plus
-    is_license_text: no
-    is_license_notice: yes
-    is_license_reference: no
-    is_license_tag: no
-    is_license_intro: no
-    matched_text: |
-      This library is free software; you can redistribute it and/or
-      modify it under the terms of the GNU Library General Public
-      License as published by the Free Software Foundation; either
-      version 2 of the License, or (at your option) any later version.
-
-      This library is distributed in the hope that it will be useful,
-      but WITHOUT ANY WARRANTY; without even the implied warranty of
-      MERCHANTABILITY or FITNESS FOR A PARTICULAR PURPOSE.  See the GNU
-      Lesser General Public License for more details.
-
-      On Debian systems, the complete text of the GNU Library General Public
-      License version 2 can be found in "/usr/share/common-licenses/LGPL-2".
-  - score: '100.0'
-    start_line: 157
-    end_line: 157
-    matcher: 1-hash
-    rule_length: 4
-    matched_length: 4
-    match_coverage: '100.0'
-    rule_relevance: 100
-    identifier: cc0-1.0_12.RULE
-    license_expression: cc0-1.0
-    is_license_text: no
-    is_license_notice: no
-    is_license_reference: no
-    is_license_tag: yes
-    is_license_intro: no
-    matched_text: 'License: cc0-1.0'
-  - score: '100.0'
-    start_line: 158
-    end_line: 179
-    matcher: 1-hash
-    rule_length: 213
-    matched_length: 213
-    match_coverage: '100.0'
-    rule_relevance: 100
-    identifier: cc0-1.0_186.RULE
-    license_expression: cc0-1.0
-    is_license_text: no
-    is_license_notice: yes
-    is_license_reference: no
-    is_license_tag: no
-    is_license_intro: no
-    matched_text: |
-      Certain owners wish to permanently relinquish those rights to a Work for
-      the purpose of contributing to a commons of creative, cultural and
-      scientific works ("Commons") that the public can reliably and without
-      fear of later claims of infringement build upon, modify, incorporate in
-      other works, reuse and redistribute as freely as possible in any form
-      whatsoever and for any purposes, including without limitation commercial
-      purposes. These owners may contribute to the Commons to promote the
-      ideal of a free culture and the further production of creative, cultural
-      and scientific works, or to gain reputation or greater distribution for
-      their Work in part through the use and efforts of others.
-
-      For these and/or other purposes and motivations, and without any
-      expectation of additional consideration or compensation, the person
-      associating CC0 with a Work (the "Affirmer"), to the extent that he or
-      she is an owner of Copyright and Related Rights in the Work, voluntarily
-      elects to apply CC0 to the Work and publicly distribute the Work under
-      its terms, with knowledge of his or her Copyright and Related Rights in
-      the Work and the meaning and intended legal effect of CC0 on those
-      rights.
-       .
-      The complete text of the Creative Commons 0 1.0 Universal
-      can be found in `/usr/share/common-licenses/CC0-1.0'.
-  - score: '97.8'
-    start_line: 182
-    end_line: 488
-    matcher: 3-seq
-    rule_length: 3143
-    matched_length: 3074
-    match_coverage: '97.8'
-    rule_relevance: 100
-    identifier: cc-by-sa-3.0_35.RULE
-    license_expression: cc-by-sa-3.0
-    is_license_text: yes
-    is_license_notice: no
-    is_license_reference: no
-    is_license_tag: no
-    is_license_intro: no
-    matched_text: |
-      THE WORK (AS DEFINED BELOW) IS PROVIDED UNDER THE TERMS OF THIS
-      CREATIVE COMMONS PUBLIC LICENSE ("CCPL" OR "LICENSE"). THE WORK IS
-      PROTECTED BY COPYRIGHT AND/OR OTHER APPLICABLE LAW. ANY USE OF THE WORK
-      OTHER THAN AS AUTHORIZED UNDER THIS LICENSE OR COPYRIGHT LAW IS
-      PROHIBITED.
-
-      BY EXERCISING ANY RIGHTS TO THE WORK PROVIDED HERE, YOU ACCEPT AND
-      AGREE TO BE BOUND BY THE TERMS OF THIS LICENSE. TO THE EXTENT THIS
-      LICENSE MAY BE CONSIDERED TO BE A CONTRACT, THE LICENSOR GRANTS YOU THE
-      RIGHTS CONTAINED HERE IN CONSIDERATION OF YOUR ACCEPTANCE OF SUCH TERMS
-      AND CONDITIONS.
-
-      1. Definitions
-
-      "Adaptation" means a work based upon the Work, or upon the Work and
-      other pre-existing works, such as a translation, adaptation, derivative
-      work, arrangement of music or other alterations of a literary or
-      artistic work, or phonogram or performance and includes cinematographic
-      adaptations or any other form in which the Work may be recast,
-      transformed, or adapted including in any form recognizably derived from
-      the original, except that a work that constitutes a Collection will not
-      be considered an Adaptation for the purpose of this License. For the
-      avoidance of doubt, where the Work is a musical work, performance or
-      phonogram, the synchronization of the Work in timed-relation with a
-      moving image ("synching") will be considered an Adaptation for the
-      purpose of this License.  "Collection" means a collection of literary or
-      artistic works, such as encyclopedias and anthologies, or performances,
-      phonograms or broadcasts, or other works or subject matter other than
-      works listed in Section 1(f) below, which, by reason of the selection
-      and arrangement of their contents, constitute intellectual creations, in
-      which the Work is included in its entirety in unmodified form along with
-      one or more other contributions, each constituting separate and
-      independent works in themselves, which together are assembled into a
-      collective whole. A work that constitutes a Collection will not be
-      considered an Adaptation (as defined below) for the purposes of this
-      License.
-      "Creative Commons Compatible License" means a license that is listed at
-      https://creativecommons.org/compatiblelicenses that has been approved by
-      Creative Commons as being essentially equivalent to this License,
-      including, at a minimum, because that license: (i) contains terms that
-      have the same purpose, meaning and effect as the License Elements of
-      this License; and, (ii) explicitly permits the relicensing of
-      adaptations of works made available under that license under this
-      License or a Creative Commons jurisdiction license with the same License
-      Elements as this License.  "Distribute" means to make available to the
-      public the original and copies of the Work or Adaptation, as
-      appropriate, through sale or other transfer of ownership.
-      "License Elements" means the following high-level license attributes as
-      selected by Licensor and indicated in the title of this License:
-      Attribution, ShareAlike.  "Licensor" means the individual, individuals,
-      entity or entities that offer(s) the Work under the terms of this
-      License.
-      "Original Author" means, in the case of a literary or artistic work,
-      the individual, individuals, entity or entities who created the Work or
-      if no individual or entity can be identified, the publisher; and in
-      addition (i) in the case of a performance the actors, singers,
-      musicians, dancers, and other persons who act, sing, deliver, declaim,
-      play in, interpret or otherwise perform literary or artistic works or
-      expressions of folklore; (ii) in the case of a phonogram the producer
-      being the person or legal entity who first fixes the sounds of a
-      performance or other sounds; and, (iii) in the case of broadcasts, the
-      organization that transmits the broadcast.  "Work" means the literary
-      and/or artistic work offered under the terms of this License including
-      without limitation any production in the literary, scientific and
-      artistic domain, whatever may be the mode or form of its expression
-      including digital form, such as a book, pamphlet and other writing; a
-      lecture, address, sermon or other work of the same nature; a dramatic or
-      dramatico-musical work; a choreographic work or entertainment in dumb
-      show; a musical composition with or without words; a cinematographic
-      work to which are assimilated works expressed by a process analogous to
-      cinematography; a work of drawing, painting, architecture, sculpture,
-      engraving or lithography; a photographic work to which are assimilated
-      works expressed by a process analogous to photography; a work of applied
-      art; an illustration, map, plan, sketch or three-dimensional work
-      relative to geography, topography, architecture or science; a
-      performance; a broadcast; a phonogram; a compilation of data to the
-      extent it is protected as a copyrightable work; or a work performed by a
-      variety or circus performer to the extent it is not otherwise considered
-      a literary or artistic work.
-      "You" means an individual or entity exercising rights under this
-      License who has not previously violated the terms of this License with
-      respect to the Work, or who has received express permission from the
-      Licensor to exercise rights under this License despite a previous
-      violation.  "Publicly Perform" means to perform public recitations of
-      the Work and to communicate to the public those public recitations, by
-      any means or process, including by wire or wireless means or public
-      digital performances; to make available to the public Works in such a
-      way that members of the public may access these Works from a place and
-      at a place individually chosen by them; to perform the Work to the
-      public by any means or process and the communication to the public of
-      the performances of the Work, including by public digital performance;
-      to broadcast and rebroadcast the Work by any means including signs,
-      sounds or images.
-      "Reproduce" means to make copies of the Work by any means including
-      without limitation by sound or visual recordings and the right of
-      fixation and reproducing fixations of the Work, including storage of a
-      protected performance or phonogram in digital form or other electronic
-      medium.  2. Fair Dealing Rights. Nothing in this License is intended to
-      reduce, limit, or restrict any uses free from copyright or rights
-      arising from limitations or exceptions that are provided for in
-      connection with the copyright protection under copyright law or other
-      applicable laws.
-
-      3. License Grant. Subject to the terms and conditions of this License,
-      Licensor hereby grants You a worldwide, royalty-free, non-exclusive,
-      perpetual (for the duration of the applicable copyright) license to
-      exercise the rights in the Work as stated below:
-
-      to Reproduce the Work, to incorporate the Work into one or more
-      Collections, and to Reproduce the Work as incorporated in the
-      Collections; to create and Reproduce Adaptations provided that any such
-      Adaptation, including any translation in any medium, takes reasonable
-      steps to clearly label, demarcate or otherwise identify that changes
-      were made to the original Work. For example, a translation could be
-      marked "The original work was translated from English to Spanish," or a
-      modification could indicate "The original work has been modified.";
-      to Distribute and Publicly Perform the Work including as incorporated
-      in Collections; and, to Distribute and Publicly Perform Adaptations.
-      For the avoidance of doubt:
-
-      Non-waivable Compulsory License Schemes. In those jurisdictions in
-      which the right to collect royalties through any statutory or compulsory
-      licensing scheme cannot be waived, the Licensor reserves the exclusive
-      right to collect such royalties for any exercise by You of the rights
-      granted under this License; Waivable Compulsory License Schemes. In
-      those jurisdictions in which the right to collect royalties through any
-      statutory or compulsory licensing scheme can be waived, the Licensor
-      waives the exclusive right to collect such royalties for any exercise by
-      You of the rights granted under this License; and, Voluntary License
-      Schemes. The Licensor waives the right to collect royalties, whether
-      individually or, in the event that the Licensor is a member of a
-      collecting society that administers voluntary licensing schemes, via
-      that society, from any exercise by You of the rights granted under this
-      License.
-      The above rights may be exercised in all media and formats whether now
-      known or hereafter devised. The above rights include the right to make
-      such modifications as are technically necessary to exercise the rights
-      in other media and formats. Subject to Section 8(f), all rights not
-      expressly granted by Licensor are hereby reserved.
-
-      4. Restrictions. The license granted in Section 3 above is expressly
-      made subject to and limited by the following restrictions:
-
-      You may Distribute or Publicly Perform the Work only under the terms of
-      this License. You must include a copy of, or the Uniform Resource
-      Identifier (URI) for, this License with every copy of the Work You
-      Distribute or Publicly Perform. You may not offer or impose any terms on
-      the Work that restrict the terms of this License or the ability of the
-      recipient of the Work to exercise the rights granted to that recipient
-      under the terms of the License. You may not sublicense the Work. You
-      must keep intact all notices that refer to this License and to the
-      disclaimer of warranties with every copy of the Work You Distribute or
-      Publicly Perform. When You Distribute or Publicly Perform the Work, You
-      may not impose any effective technological measures on the Work that
-      restrict the ability of a recipient of the Work from You to exercise the
-      rights granted to that recipient under the terms of the License. This
-      Section 4(a) applies to the Work as incorporated in a Collection, but
-      this does not require the Collection apart from the Work itself to be
-      made subject to the terms of this License. If You create a Collection,
-      upon notice from any Licensor You must, to the extent practicable,
-      remove from the Collection any credit as required by Section 4(c), as
-      requested. If You create an Adaptation, upon notice from any Licensor
-      You must, to the extent practicable, remove from the Adaptation any
-      credit as required by Section 4(c), as requested.  You may Distribute or
-      Publicly Perform an Adaptation only under the terms of: (i) this
-      License; (ii) a later version of this License with the same License
-      Elements as this License; (iii) a Creative Commons jurisdiction license
-      (either this or a later license version) that contains the same License
-      Elements as this License (e.g., Attribution-ShareAlike 3.0 US)); (iv) a
-      Creative Commons Compatible License. If you license the Adaptation under
-      one of the licenses mentioned in (iv), you must comply with the terms of
-      that license. If you license the Adaptation under the terms of any of
-      the licenses mentioned in (i), (ii) or (iii) (the "Applicable License"),
-      you must comply with the terms of the Applicable License generally and
-      the following provisions: (I) You must include a copy of, or the URI
-      for, the Applicable License with every copy of each Adaptation You
-      Distribute or Publicly Perform; (II) You may not offer or impose any
-      terms on the Adaptation that restrict the terms of the Applicable
-      License or the ability of the recipient of the Adaptation to exercise
-      the rights granted to that recipient under the terms of the Applicable
-      License; (III) You must keep intact all notices that refer to the
-      Applicable License and to the disclaimer of warranties with every copy
-      of the Work as included in the Adaptation You Distribute or Publicly
-      Perform; (IV) when You Distribute or Publicly Perform the Adaptation,
-      You may not impose any effective technological measures on the
-      Adaptation that restrict the ability of a recipient of the Adaptation
-      from You to exercise the rights granted to that recipient under the
-      terms of the Applicable License. This Section 4(b) applies to the
-      Adaptation as incorporated in a Collection, but this does not require
-      the Collection apart from the Adaptation itself to be made subject to
-      the terms of the Applicable License.
-      If You Distribute, or Publicly Perform the Work or any Adaptations or
-      Collections, You must, unless a request has been made pursuant to
-      Section 4(a), keep intact all copyright notices for the Work and
-      provide, reasonable to the medium or means You are utilizing: (i) the
-      name of the Original Author (or pseudonym, if applicable) if supplied,
-      and/or if the Original Author and/or Licensor designate another party or
-      parties (e.g., a sponsor institute, publishing entity, journal) for
-      attribution ("Attribution Parties") in Licensor's copyright notice,
-      terms of service or by other reasonable means, the name of such party or
-      parties; (ii) the title of the Work if supplied; (iii) to the extent
-      reasonably practicable, the URI, if any, that Licensor specifies to be
-      associated with the Work, unless such URI does not refer to the
-      copyright notice or licensing information for the Work; and (iv) ,
-      consistent with Ssection 3(b), in the case of an Adaptation, a credit
-      identifying the use of the Work in the Adaptation (e.g., "French
-      translation of the Work by Original Author," or "Screenplay based on
-      original Work by Original Author"). The credit required by this Section
-      4(c) may be implemented in any reasonable manner; provided, however,
-      that in the case of a Adaptation or Collection, at a minimum such credit
-      will appear, if a credit for all contributing authors of the Adaptation
-      or Collection appears, then as part of these credits and in a manner at
-      least as prominent as the credits for the other contributing authors.
-      For the avoidance of doubt, You may only use the credit required by this
-      Section for the purpose of attribution in the manner set out above and,
-      by exercising Your rights under this License, You may not implicitly or
-      explicitly assert or imply any connection with, sponsorship or
-      endorsement by the Original Author, Licensor and/or Attribution Parties,
-      as appropriate, of You or Your use of the Work, without the separate,
-      express prior written permission of the Original Author, Licensor and/or
-      Attribution Parties.  Except as otherwise agreed in writing by the
-      Licensor or as may be otherwise permitted by applicable law, if You
-      Reproduce, Distribute or Publicly Perform the Work either by itself or
-      as part of any Adaptations or Collections, You must not distort,
-      mutilate, modify or take other derogatory action in relation to the Work
-      which would be prejudicial to the Original Author's honor or reputation.
-      Licensor agrees that in those jurisdictions (e.g. Japan), in which any
-      exercise of the right granted in Section 3(b) of this License (the right
-      to make Adaptations) would be deemed to be a distortion, mutilation,
-      modification or other derogatory action prejudicial to the Original
-      Author's honor and reputation, the Licensor will waive or not assert, as
-      appropriate, this Section, to the fullest extent permitted by the
-      applicable national law, to enable You to reasonably exercise Your right
-      under Section 3(b) of this License (right to make Adaptations) but not
-      otherwise.
-      5. Representations, Warranties and Disclaimer
-
-      UNLESS OTHERWISE MUTUALLY AGREED TO BY THE PARTIES IN WRITING, LICENSOR
-      OFFERS THE WORK AS-IS AND MAKES NO REPRESENTATIONS OR WARRANTIES OF ANY
-      KIND CONCERNING THE WORK, EXPRESS, IMPLIED, STATUTORY OR OTHERWISE,
-      INCLUDING, WITHOUT LIMITATION, WARRANTIES OF TITLE, MERCHANTIBILITY,
-      FITNESS FOR A PARTICULAR PURPOSE, NONINFRINGEMENT, OR THE ABSENCE OF
-      LATENT OR OTHER DEFECTS, ACCURACY, OR THE PRESENCE OF ABSENCE OF ERRORS,
-      WHETHER OR NOT DISCOVERABLE. SOME JURISDICTIONS DO NOT ALLOW THE
-      EXCLUSION OF IMPLIED WARRANTIES, SO SUCH EXCLUSION MAY NOT APPLY TO YOU.
-
-      6. Limitation on Liability. EXCEPT TO THE EXTENT REQUIRED BY APPLICABLE
-      LAW, IN NO EVENT WILL LICENSOR BE LIABLE TO YOU ON ANY LEGAL THEORY FOR
-      ANY SPECIAL, INCIDENTAL, CONSEQUENTIAL, PUNITIVE OR EXEMPLARY DAMAGES
-      ARISING OUT OF THIS LICENSE OR THE USE OF THE WORK, EVEN IF LICENSOR HAS
-      BEEN ADVISED OF THE POSSIBILITY OF SUCH DAMAGES.
-
-      7. Termination
-
-      This License and the rights granted hereunder will terminate
-      automatically upon any breach by You of the terms of this License.
-      Individuals or entities who have received Adaptations or Collections
-      from You under this License, however, will not have their licenses
-      terminated provided such individuals or entities remain in full
-      compliance with those licenses. Sections 1, 2, 5, 6, 7, and 8 will
-      survive any termination of this License.  Subject to the above terms and
-      conditions, the license granted here is perpetual (for the duration of
-      the applicable copyright in the Work). Notwithstanding the above,
-      Licensor reserves the right to release the Work under different license
-      terms or to stop distributing the Work at any time; provided, however
-      that any such election will not serve to withdraw this License (or any
-      other license that has been, or is required to be, granted under the
-      terms of this License), and this License will continue in full force and
-      effect unless terminated as stated above.
-
-      8. Miscellaneous
-
-      Each time You Distribute or Publicly Perform the Work or a Collection,
-      the Licensor offers to the recipient a license to the Work on the same
-      terms and conditions as the license granted to You under this License.
-      Each time You Distribute or Publicly Perform an Adaptation, Licensor
-      offers to the recipient a license to the original Work on the same terms
-      and conditions as the license granted to You under this License.
-      If any provision of this License is invalid or unenforceable under
-      applicable law, it shall not affect the validity or enforceability of
-      the remainder of the terms of this License, and without further action
-      by the parties to this agreement, such provision shall be reformed to
-      the minimum extent necessary to make such provision valid and
-      enforceable.  No term or provision of this License shall be deemed
-      waived and no breach consented to unless such waiver or consent shall be
-      in writing and signed by the party to be charged with such waiver or
-      consent.
-      This License constitutes the entire agreement between the parties with
-      respect to the Work licensed here. There are no understandings,
-      agreements or representations with respect to the Work not specified
-      here. Licensor shall not be bound by any additional provisions that may
-      appear in any communication from You. This License may not be modified
-      without the mutual written agreement of the Licensor and You.  The
-      rights granted under, and the subject matter referenced, in this License
-      were drafted utilizing the terminology of the Berne Convention for the
-      Protection of Literary and Artistic Works (as amended on September 28,
-      1979), the Rome Convention of 1961, the WIPO Copyright Treaty of 1996,
-      the WIPO Performances and Phonograms Treaty of 1996 and the Universal
-      Copyright Convention (as revised on July 24, 1971). These rights and
-      subject matter take effect in the relevant jurisdiction in which the
-      License terms are sought to be enforced according to the corresponding
-      provisions of the implementation of those treaty provisions in the
-      applicable national law. If the standard suite of rights granted under
-      applicable copyright law includes additional rights not granted under
-      this License, such additional rights are deemed to be included in the
-      License; this License is not intended to restrict the license of any
-      rights under applicable law.
-  - score: '100.0'
-    start_line: 491
-    end_line: 491
-    matcher: 2-aho
-    rule_length: 8
-    matched_length: 8
-    match_coverage: '100.0'
-    rule_relevance: 100
-    identifier: cc-by-sa-4.0_36.RULE
-    license_expression: cc-by-sa-4.0
-    is_license_text: no
-    is_license_notice: no
-    is_license_reference: yes
-    is_license_tag: no
-    is_license_intro: no
-    matched_text: http://creativecommons.org/licenses/by-sa/4.0/
-  - score: '99.82'
-    start_line: 493
-    end_line: 914
-    matcher: 3-seq
-    rule_length: 2771
-    matched_length: 2766
-    match_coverage: '99.82'
-    rule_relevance: 100
-    identifier: cc-by-sa-4.0.LICENSE
-    license_expression: cc-by-sa-4.0
-    is_license_text: yes
-    is_license_notice: no
-    is_license_reference: no
-    is_license_tag: no
-    is_license_intro: no
-    matched_text: |
-      Creative Commons Corporation ("Creative Commons") is not a law firm and
-      does not provide legal services or legal advice. Distribution of
-      Creative Commons public licenses does not create a lawyer-client or
-      other relationship. Creative Commons makes its licenses and related
-      information available on an "as-is" basis. Creative Commons gives no
-      warranties regarding its licenses, any material licensed under their
-      terms and conditions, or any related information. Creative Commons
-      disclaims all liability for damages resulting from their use to the
-      fullest extent possible.
-
-      Using Creative Commons Public Licenses
-
-      Creative Commons public licenses provide a standard set of terms and
-      conditions that creators and other rights holders may use to share
-      original works of authorship and other material subject to copyright
-      and certain other rights specified in the public license below. The
-      following considerations are for informational purposes only, are not
-      exhaustive, and do not form part of our licenses.
-
-          Considerations for licensors: Our public licenses are
-          intended for use by those authorized to give the public
-          permission to use material in ways otherwise restricted by
-          copyright and certain other rights. Our licenses are
-          irrevocable. Licensors should read and understand the terms
-          and conditions of the license they choose before applying it.
-          Licensors should also secure all rights necessary before
-          applying our licenses so that the public can reuse the
-          material as expected. Licensors should clearly mark any
-          material not subject to the license. This includes other CC-
-          licensed material, or material used under an exception or
-          limitation to copyright. More considerations for licensors:
-             wiki.creativecommons.org/Considerations_for_licensors
-
-          Considerations for the public: By using one of our public
-          licenses, a licensor grants the public permission to use the
-          licensed material under specified terms and conditions. If
-          the licensor's permission is not necessary for any reason--for
-          example, because of any applicable exception or limitation to
-          copyright--then that use is not regulated by the license. Our
-          licenses grant only permissions under copyright and certain
-          other rights that a licensor has authority to grant. Use of
-          the licensed material may still be restricted for other
-          reasons, including because others have copyright or other
-          rights in the material. A licensor may make special requests,
-          such as asking that all changes be marked or described.
-          Although not required by our licenses, you are encouraged to
-          respect those requests where reasonable. More considerations
-          for the public:
-             wiki.creativecommons.org/Considerations_for_licensees
-
-      =======================================================================
-
-      Creative Commons Attribution-ShareAlike 4.0 International Public
-      License
-
-      By exercising the Licensed Rights (defined below), You accept and agree
-      to be bound by the terms and conditions of this Creative Commons
-      Attribution-ShareAlike 4.0 International Public License ("Public
-      License"). To the extent this Public License may be interpreted as a
-      contract, You are granted the Licensed Rights in consideration of Your
-      acceptance of these terms and conditions, and the Licensor grants You
-      such rights in consideration of benefits the Licensor receives from
-      making the Licensed Material available under these terms and
-      conditions.
-
-
-      Section 1 -- Definitions.
-
-        a. Adapted Material means material subject to Copyright and Similar
-           Rights that is derived from or based upon the Licensed Material
-           and in which the Licensed Material is translated, altered,
-           arranged, transformed, or otherwise modified in a manner requiring
-           permission under the Copyright and Similar Rights held by the
-           Licensor. For purposes of this Public License, where the Licensed
-           Material is a musical work, performance, or sound recording,
-           Adapted Material is always produced where the Licensed Material is
-           synched in timed relation with a moving image.
-
-        b. Adapter's License means the license You apply to Your Copyright
-           and Similar Rights in Your contributions to Adapted Material in
-           accordance with the terms and conditions of this Public License.
-
-        c. BY-SA Compatible License means a license listed at
-           creativecommons.org/compatiblelicenses, approved by Creative
-           Commons as essentially the equivalent of this Public License.
-
-        d. Copyright and Similar Rights means copyright and/or similar rights
-           closely related to copyright including, without limitation,
-           performance, broadcast, sound recording, and Sui Generis Database
-           Rights, without regard to how the rights are labeled or
-           categorized. For purposes of this Public License, the rights
-           specified in Section 2(b)(1)-(2) are not Copyright and Similar
-           Rights.
-
-        e. Effective Technological Measures means those measures that, in the
-           absence of proper authority, may not be circumvented under laws
-           fulfilling obligations under Article 11 of the WIPO Copyright
-           Treaty adopted on December 20, 1996, and/or similar international
-           agreements.
-
-        f. Exceptions and Limitations means fair use, fair dealing, and/or
-           any other exception or limitation to Copyright and Similar Rights
-           that applies to Your use of the Licensed Material.
-
-        g. License Elements means the license attributes listed in the name
-           of a Creative Commons Public License. The License Elements of this
-           Public License are Attribution and ShareAlike.
-
-        h. Licensed Material means the artistic or literary work, database,
-           or other material to which the Licensor applied this Public
-           License.
-
-        i. Licensed Rights means the rights granted to You subject to the
-           terms and conditions of this Public License, which are limited to
-           all Copyright and Similar Rights that apply to Your use of the
-           Licensed Material and that the Licensor has authority to license.
-
-        j. Licensor means the individual(s) or entity(ies) granting rights
-           under this Public License.
-
-        k. Share means to provide material to the public by any means or
-           process that requires permission under the Licensed Rights, such
-           as reproduction, public display, public performance, distribution,
-           dissemination, communication, or importation, and to make material
-           available to the public including in ways that members of the
-           public may access the material from a place and at a time
-           individually chosen by them.
-
-        l. Sui Generis Database Rights means rights other than copyright
-           resulting from Directive 96/9/EC of the European Parliament and of
-           the Council of 11 March 1996 on the legal protection of databases,
-           as amended and/or succeeded, as well as other essentially
-           equivalent rights anywhere in the world.
-
-        m. You means the individual or entity exercising the Licensed Rights
-           under this Public License. Your has a corresponding meaning.
-
-
-      Section 2 -- Scope.
-
-        a. License grant.
-
-             1. Subject to the terms and conditions of this Public License,
-                the Licensor hereby grants You a worldwide, royalty-free,
-                non-sublicensable, non-exclusive, irrevocable license to
-                exercise the Licensed Rights in the Licensed Material to:
-
-                  a. reproduce and Share the Licensed Material, in whole or
-                     in part; and
-
-                  b. produce, reproduce, and Share Adapted Material.
-
-             2. Exceptions and Limitations. For the avoidance of doubt, where
-                Exceptions and Limitations apply to Your use, this Public
-                License does not apply, and You do not need to comply with
-                its terms and conditions.
-
-             3. Term. The term of this Public License is specified in Section
-                6(a).
-
-             4. Media and formats; technical modifications allowed. The
-                Licensor authorizes You to exercise the Licensed Rights in
-                all media and formats whether now known or hereafter created,
-                and to make technical modifications necessary to do so. The
-                Licensor waives and/or agrees not to assert any right or
-                authority to forbid You from making technical modifications
-                necessary to exercise the Licensed Rights, including
-                technical modifications necessary to circumvent Effective
-                Technological Measures. For purposes of this Public License,
-                simply making modifications authorized by this Section 2(a)
-                (4) never produces Adapted Material.
-
-             5. Downstream recipients.
-
-                  a. Offer from the Licensor -- Licensed Material. Every
-                     recipient of the Licensed Material automatically
-                     receives an offer from the Licensor to exercise the
-                     Licensed Rights under the terms and conditions of this
-                     Public License.
-
-                  b. Additional offer from the Licensor -- Adapted Material.
-                     Every recipient of Adapted Material from You
-                     automatically receives an offer from the Licensor to
-                     exercise the Licensed Rights in the Adapted Material
-                     under the conditions of the Adapter's License You apply.
-
-                  c. No downstream restrictions. You may not offer or impose
-                     any additional or different terms or conditions on, or
-                     apply any Effective Technological Measures to, the
-                     Licensed Material if doing so restricts exercise of the
-                     Licensed Rights by any recipient of the Licensed
-                     Material.
-
-             6. No endorsement. Nothing in this Public License constitutes or
-                may be construed as permission to assert or imply that You
-                are, or that Your use of the Licensed Material is, connected
-                with, or sponsored, endorsed, or granted official status by,
-                the Licensor or others designated to receive attribution as
-                provided in Section 3(a)(1)(A)(i).
-
-        b. Other rights.
-
-             1. Moral rights, such as the right of integrity, are not
-                licensed under this Public License, nor are publicity,
-                privacy, and/or other similar personality rights; however, to
-                the extent possible, the Licensor waives and/or agrees not to
-                assert any such rights held by the Licensor to the limited
-                extent necessary to allow You to exercise the Licensed
-                Rights, but not otherwise.
-
-             2. Patent and trademark rights are not licensed under this
-                Public License.
-
-             3. To the extent possible, the Licensor waives any right to
-                collect royalties from You for the exercise of the Licensed
-                Rights, whether directly or through a collecting society
-                under any voluntary or waivable statutory or compulsory
-                licensing scheme. In all other cases the Licensor expressly
-                reserves any right to collect such royalties.
-
-
-      Section 3 -- License Conditions.
-
-      Your exercise of the Licensed Rights is expressly made subject to the
-      following conditions.
-
-        a. Attribution.
-
-             1. If You Share the Licensed Material (including in modified
-                form), You must:
-
-                  a. retain the following if it is supplied by the Licensor
-                     with the Licensed Material:
-
-                       i. identification of the creator(s) of the Licensed
-                          Material and any others designated to receive
-                          attribution, in any reasonable manner requested by
-                          the Licensor (including by pseudonym if
-                          designated);
-
-                      ii. a copyright notice;
-
-                     iii. a notice that refers to this Public License;
-
-                      iv. a notice that refers to the disclaimer of
-                          warranties;
-
-                       v. a URI or hyperlink to the Licensed Material to the
-                          extent reasonably practicable;
-
-                  b. indicate if You modified the Licensed Material and
-                     retain an indication of any previous modifications; and
-
-                  c. indicate the Licensed Material is licensed under this
-                     Public License, and include the text of, or the URI or
-                     hyperlink to, this Public License.
-
-             2. You may satisfy the conditions in Section 3(a)(1) in any
-                reasonable manner based on the medium, means, and context in
-                which You Share the Licensed Material. For example, it may be
-                reasonable to satisfy the conditions by providing a URI or
-                hyperlink to a resource that includes the required
-                information.
-
-             3. If requested by the Licensor, You must remove any of the
-                information required by Section 3(a)(1)(A) to the extent
-                reasonably practicable.
-
-        b. ShareAlike.
-
-           In addition to the conditions in Section 3(a), if You Share
-           Adapted Material You produce, the following conditions also apply.
-
-             1. The Adapter's License You apply must be a Creative Commons
-                license with the same License Elements, this version or
-                later, or a BY-SA Compatible License.
-
-             2. You must include the text of, or the URI or hyperlink to, the
-                Adapter's License You apply. You may satisfy this condition
-                in any reasonable manner based on the medium, means, and
-                context in which You Share Adapted Material.
-
-             3. You may not offer or impose any additional or different terms
-                or conditions on, or apply any Effective Technological
-                Measures to, Adapted Material that restrict exercise of the
-                rights granted under the Adapter's License You apply.
-
-
-      Section 4 -- Sui Generis Database Rights.
-
-      Where the Licensed Rights include Sui Generis Database Rights that
-      apply to Your use of the Licensed Material:
-
-        a. for the avoidance of doubt, Section 2(a)(1) grants You the right
-           to extract, reuse, reproduce, and Share all or a substantial
-           portion of the contents of the database;
-
-        b. if You include all or a substantial portion of the database
-           contents in a database in which You have Sui Generis Database
-           Rights, then the database in which You have Sui Generis Database
-           Rights (but not its individual contents) is Adapted Material,
-
-           including for purposes of Section 3(b); and
-        c. You must comply with the conditions in Section 3(a) if You Share
-           all or a substantial portion of the contents of the database.
-
-      For the avoidance of doubt, this Section 4 supplements and does not
-      replace Your obligations under this Public License where the Licensed
-      Rights include other Copyright and Similar Rights.
-
-
-      Section 5 -- Disclaimer of Warranties and Limitation of Liability.
-
-        a. UNLESS OTHERWISE SEPARATELY UNDERTAKEN BY THE LICENSOR, TO THE
-           EXTENT POSSIBLE, THE LICENSOR OFFERS THE LICENSED MATERIAL AS-IS
-           AND AS-AVAILABLE, AND MAKES NO REPRESENTATIONS OR WARRANTIES OF
-           ANY KIND CONCERNING THE LICENSED MATERIAL, WHETHER EXPRESS,
-           IMPLIED, STATUTORY, OR OTHER. THIS INCLUDES, WITHOUT LIMITATION,
-           WARRANTIES OF TITLE, MERCHANTABILITY, FITNESS FOR A PARTICULAR
-           PURPOSE, NON-INFRINGEMENT, ABSENCE OF LATENT OR OTHER DEFECTS,
-           ACCURACY, OR THE PRESENCE OR ABSENCE OF ERRORS, WHETHER OR NOT
-           KNOWN OR DISCOVERABLE. WHERE DISCLAIMERS OF WARRANTIES ARE NOT
-           ALLOWED IN FULL OR IN PART, THIS DISCLAIMER MAY NOT APPLY TO YOU.
-
-        b. TO THE EXTENT POSSIBLE, IN NO EVENT WILL THE LICENSOR BE LIABLE
-           TO YOU ON ANY LEGAL THEORY (INCLUDING, WITHOUT LIMITATION,
-           NEGLIGENCE) OR OTHERWISE FOR ANY DIRECT, SPECIAL, INDIRECT,
-           INCIDENTAL, CONSEQUENTIAL, PUNITIVE, EXEMPLARY, OR OTHER LOSSES,
-           COSTS, EXPENSES, OR DAMAGES ARISING OUT OF THIS PUBLIC LICENSE OR
-           USE OF THE LICENSED MATERIAL, EVEN IF THE LICENSOR HAS BEEN
-           ADVISED OF THE POSSIBILITY OF SUCH LOSSES, COSTS, EXPENSES, OR
-           DAMAGES. WHERE A LIMITATION OF LIABILITY IS NOT ALLOWED IN FULL OR
-           IN PART, THIS LIMITATION MAY NOT APPLY TO YOU.
-
-        c. The disclaimer of warranties and limitation of liability provided
-           above shall be interpreted in a manner that, to the extent
-           possible, most closely approximates an absolute disclaimer and
-           waiver of all liability.
-
-
-      Section 6 -- Term and Termination.
-
-        a. This Public License applies for the term of the Copyright and
-           Similar Rights licensed here. However, if You fail to comply with
-           this Public License, then Your rights under this Public License
-           terminate automatically.
-
-        b. Where Your right to use the Licensed Material has terminated under
-           Section 6(a), it reinstates:
-
-             1. automatically as of the date the violation is cured, provided
-                it is cured within 30 days of Your discovery of the
-                violation; or
-
-             2. upon express reinstatement by the Licensor.
-
-           For the avoidance of doubt, this Section 6(b) does not affect any
-           right the Licensor may have to seek remedies for Your violations
-           of this Public License.
-
-        c. For the avoidance of doubt, the Licensor may also offer the
-           Licensed Material under separate terms or conditions or stop
-           distributing the Licensed Material at any time; however, doing so
-           will not terminate this Public License.
-
-        d. Sections 1, 5, 6, 7, and 8 survive termination of this Public
-           License.
-
-
-      Section 7 -- Other Terms and Conditions.
-
-        a. The Licensor shall not be bound by any additional or different
-           terms or conditions communicated by You unless expressly agreed.
-
-        b. Any arrangements, understandings, or agreements regarding the
-           Licensed Material not stated herein are separate from and
-           independent of the terms and conditions of this Public License.
-
-
-      Section 8 -- Interpretation.
-
-        a. For the avoidance of doubt, this Public License does not, and
-           shall not be interpreted to, reduce, limit, restrict, or impose
-           conditions on any use of the Licensed Material that could lawfully
-           be made without permission under this Public License.
-
-        b. To the extent possible, if any provision of this Public License is
-           deemed unenforceable, it shall be automatically reformed to the
-           minimum extent necessary to make it enforceable. If the provision
-           cannot be reformed, it shall be severed from this Public License
-           without affecting the enforceability of the remaining terms and
-           conditions.
-
-        c. No term or condition of this Public License will be waived and no
-           failure to comply consented to unless expressly agreed to by the
-           Licensor.
-
-        d. Nothing in this Public License constitutes or may be interpreted
-           as a limitation upon, or waiver of, any privileges and immunities
-           that apply to the Licensor or You, including from the legal
-           processes of any jurisdiction or authority.
-
-      =======================================================================
-
-      Creative Commons is not a party to its public
-      licenses. Notwithstanding, Creative Commons may elect to apply one of
-      its public licenses to material it publishes and in those instances
-      will be considered the “Licensor.” The text of the Creative Commons
-      public licenses is dedicated to the public domain under the CC0 Public
-      Domain Dedication. Except for the limited purpose of indicating that
-      material is shared under a Creative Commons public license or as
-      otherwise permitted by the Creative Commons policies published at
-      creativecommons.org/policies, Creative Commons does not authorize the
-      use of the trademark "Creative Commons" or any other trademark or logo
-      of Creative Commons without its prior written consent including,
-      without limitation, in connection with any unauthorized modifications
-      to any of its public licenses or any other arrangements,
-      understandings, or agreements concerning use of licensed material. For
-      the avoidance of doubt, this paragraph does not form part of the
-      public licenses.
-
-      Creative Commons may be contacted at creativecommons.org.
->>>>>>> ded56e91
+  Jakub Steiner