--- conflicted
+++ resolved
@@ -39,26 +39,17 @@
         "license_expression_spdx": "LicenseRef-scancode-unknown",
         "matches": [
           {
+            "license_expression": "unknown",
+            "spdx_license_expression": "LicenseRef-scancode-unknown",
+            "from_file": null,
+            "start_line": 1,
+            "end_line": 1,
+            "matcher": "5-undetected",
             "score": 83.33,
-            "start_line": 1,
-<<<<<<< HEAD
-            "end_line": 1,
             "matched_length": 5,
             "match_coverage": 100.0,
-            "matcher": "5-undetected",
-            "license_expression": "unknown",
+            "rule_relevance": 100,
             "rule_identifier": "package-manifest-unknown-679f097d28658555700ef170738adb0fd7151fce",
-=======
-            "end_line": 3,
-            "from_file": null,
-            "matched_length": 3,
-            "match_coverage": 100.0,
-            "matcher": "5-undetected",
-            "license_expression": "unknown",
-            "spdx_license_expression": "LicenseRef-scancode-unknown",
-            "rule_identifier": "package-manifest-unknown-ad65678ddd5bed50985f1d896d812061269049b0",
->>>>>>> c80e502c
-            "rule_relevance": 100,
             "rule_url": "https://github.com/nexB/scancode-toolkit/tree/develop/src/licensedcode/data/rules/package-manifest-unknown-679f097d28658555700ef170738adb0fd7151fce",
             "matched_text": "license {'LegalCopyright': None, 'LegalTrademarks': '', 'License': None}"
           }
