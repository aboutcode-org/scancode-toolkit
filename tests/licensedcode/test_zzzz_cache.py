#
# Copyright (c) nexB Inc. and others. All rights reserved.
# ScanCode is a trademark of nexB Inc.
# SPDX-License-Identifier: Apache-2.0
# See http://www.apache.org/licenses/LICENSE-2.0 for the license text.
# See https://github.com/nexB/scancode-toolkit for support or download.
# See https://aboutcode.org for more information about nexB OSS projects.
#

import os

import pytest

from commoncode.testcase import FileBasedTesting
from commoncode import fileutils
from commoncode import hash
from licensedcode import cache

TEST_DATA_DIR = os.path.join(os.path.dirname(__file__), 'data')

pytestmark = pytest.mark.scanslow


class LicenseIndexCacheTest(FileBasedTesting):
    test_data_dir = TEST_DATA_DIR

    def test_LicenseCache_load_or_build_from_empty(self):
        # recreate internal paths for testing
        licensedcode_cache_dir = self.get_temp_dir('index_cache')
        scancode_cache_dir = self.get_temp_dir('index_metafiles')
        idx_cache_dir = os.path.join(licensedcode_cache_dir, cache.LICENSE_INDEX_DIR)
        fileutils.create_dir(idx_cache_dir)
        cache_file = os.path.join(idx_cache_dir, cache.LICENSE_INDEX_FILENAME)
        lock_file = os.path.join(scancode_cache_dir, cache.LICENSE_LOCKFILE_NAME)

        licenses_data_dir = self.get_test_loc('cache/data/licenses', copy=True)
        rules_data_dir = self.get_test_loc('cache/data/rules', copy=True)

        assert not os.path.exists(cache_file)
        assert not os.path.exists(lock_file)

        timeout = 10

        # when a new cache is built, new cache files are created
        _cached1 = cache.LicenseCache.load_or_build(
            licensedcode_cache_dir=licensedcode_cache_dir,
            scancode_cache_dir=scancode_cache_dir,
            force=False,
            timeout=timeout,
            licenses_data_dir=licenses_data_dir,
            rules_data_dir=rules_data_dir,
        )

        assert os.path.exists(cache_file)
        fileutils.delete(cache_file)

        # force=True builds an index too if none exists
        _cached2 = cache.LicenseCache.load_or_build(
            licensedcode_cache_dir=licensedcode_cache_dir,
            scancode_cache_dir=scancode_cache_dir,
            force=True,
            timeout=timeout,
            licenses_data_dir=licenses_data_dir,
            rules_data_dir=rules_data_dir,
        )

        assert os.path.exists(cache_file)

        # force=True rebuilds an index
        idx_checksum_before = hash.sha1(cache_file)

        _cached3 = cache.LicenseCache.load_or_build(
            licensedcode_cache_dir=licensedcode_cache_dir,
            scancode_cache_dir=scancode_cache_dir,
            force=True,
            timeout=timeout,
            licenses_data_dir=licenses_data_dir,
            rules_data_dir=rules_data_dir,
        )

        assert hash.sha1(cache_file) != idx_checksum_before

        # force=False loads an index
        idx_checksum_before = hash.sha1(cache_file)

        _cached4 = cache.LicenseCache.load_or_build(
            licensedcode_cache_dir=licensedcode_cache_dir,
            scancode_cache_dir=scancode_cache_dir,
            force=False,
            timeout=timeout,
            licenses_data_dir=licenses_data_dir,
            rules_data_dir=rules_data_dir,
        )
        assert hash.sha1(cache_file) == idx_checksum_before

    def test_load_index_with_corrupted_index(self):
        test_file = self.get_temp_file('test')
        with open(test_file, 'w') as tf:
            tf.write('some junk')
        try:
            cache.load_cache_file(test_file)
            self.fail('No exception raised for corrupted index file.')
        except Exception as ex:
            assert 'Failed to load license cache' in str(ex)

    def test_get_unknown_spdx_symbol(self):
        assert cache.get_unknown_spdx_symbol().key == 'unknown-spdx'

    def test_get_spdx_symbols_from_dir(self):
        test_dir = self.get_test_loc('spdx/db')
        from licensedcode.models import load_licenses
        test_licenses = load_licenses(test_dir, check_consistency=False)
        result = {
            key: val.key for key, val
            in cache.get_spdx_symbols(licenses_db=test_licenses).items()
        }
        expected = {
            u'bar': u'xxd',
            u'foo': u'xxd',
            u'qt-lgpl-exception-1.1': u'qt-lgpl-exception-1.1',
            u'xskat': u'xskat'
        }

        assert result == expected

    def test_get_spdx_symbols(self):
        result = cache.get_spdx_symbols()
        assert 'mit' in result

    def test_get_spdx_symbols_fails_on_duplicates(self):
        test_dir = self.get_test_loc('spdx/db-dupe')
        from licensedcode.models import load_licenses
        test_licenses = load_licenses(test_dir, check_consistency=False)
        try:
            cache.get_spdx_symbols(licenses_db=test_licenses)
            self.fail('ValueError not raised!')
        except ValueError as e:
            msg = str(e)
            assert msg.startswith('Duplicated')
            assert 'SPDX license key' in msg

    def test_get_spdx_symbols_fails_on_duplicated_other_spdx_keys(self):
        test_dir = self.get_test_loc('spdx/db-dupe-other')
        from licensedcode.models import load_licenses
        test_licenses = load_licenses(test_dir, check_consistency=False)
        try:
            cache.get_spdx_symbols(licenses_db=test_licenses)
            self.fail('ValueError not raised!')
        except ValueError as e:
<<<<<<< HEAD
            msg = str(e)
            assert msg.startswith('Duplicated')
            assert 'SPDX license key' in msg
=======
            assert 'Duplicated SPDX license key' in str(e)
>>>>>>> d0ebced3

    def test_get_spdx_symbols_checks_duplicates_with_deprecated_on_live_db(self):
        from licensedcode.models import load_licenses
        test_licenses = load_licenses(with_deprecated=True)
        cache.get_spdx_symbols(licenses_db=test_licenses)<|MERGE_RESOLUTION|>--- conflicted
+++ resolved
@@ -147,13 +147,9 @@
             cache.get_spdx_symbols(licenses_db=test_licenses)
             self.fail('ValueError not raised!')
         except ValueError as e:
-<<<<<<< HEAD
             msg = str(e)
             assert msg.startswith('Duplicated')
             assert 'SPDX license key' in msg
-=======
-            assert 'Duplicated SPDX license key' in str(e)
->>>>>>> d0ebced3
 
     def test_get_spdx_symbols_checks_duplicates_with_deprecated_on_live_db(self):
         from licensedcode.models import load_licenses
