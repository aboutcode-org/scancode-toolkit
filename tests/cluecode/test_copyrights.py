--- conflicted
+++ resolved
@@ -4371,9 +4371,6 @@
         expected = [
             'Copyright 2014, Kenneth MacKay.'
         ]
-<<<<<<< HEAD
-        check_detection(expected, test_lines, what='copyrights')
-=======
         check_detection(expected, test_lines, what='copyrights')
 
     @expectedFailure
@@ -4385,5 +4382,4 @@
         expected = [
             '2004+ Copyright (c) Evgeniy Polyakov <zbr@ioremap.net>'
         ]
-        check_detection(expected, test_lines, what='copyrights')
->>>>>>> d53aac8c
+        check_detection(expected, test_lines, what='copyrights')