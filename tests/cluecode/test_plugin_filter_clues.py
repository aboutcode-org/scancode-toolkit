#
# Copyright (c) nexB Inc. and others. All rights reserved.
# ScanCode is a trademark of nexB Inc.
# SPDX-License-Identifier: Apache-2.0
# See http://www.apache.org/licenses/LICENSE-2.0 for the license text.
# See https://github.com/nexB/scancode-toolkit for support or download.
# See https://aboutcode.org for more information about nexB OSS projects.
#

import os

from commoncode.testcase import FileDrivenTesting

from cluecode.plugin_filter_clues import Detections
from cluecode.plugin_filter_clues import is_empty
from scancode.cli_test_utils import check_json_scan
from scancode.cli_test_utils import run_scan_click

test_env = FileDrivenTesting()
test_env.test_data_dir = os.path.join(os.path.dirname(__file__), 'data')


def test_is_empty_():
    assert is_empty([])
    assert is_empty(Detections())
    assert not is_empty(Detections(copyrights=['Foo']))
    assert not is_empty(Detections(holders=['Foo']))
    assert not is_empty(Detections(emails=['Foo']))
    assert not is_empty(Detections(authors=['Foo']))
    assert not is_empty(Detections(urls=['Foo']))


def test_scan_plugin_filter_clues_for_rule():
    # this test fies is a copy of apache-1.1_63.RULE that contains
    # several emails, authors, urls and copyrights
    # it has been modified to include more unrelated clues
    test_dir = test_env.get_test_loc('plugin_filter_clues/files/LICENSE')
    result_file = test_env.get_temp_file('json')
    args = ['-clieu', '--filter-clues', test_dir, '--json', result_file]
    run_scan_click(args)
    expected = test_env.get_test_loc('plugin_filter_clues/filtered-expected.json')
    check_json_scan(expected, result_file, remove_file_date=True, ignore_headers=True, regen=False)


def test_scan_plugin_filter_clues_does_not_filter_incorrectly():
    # this test fies is a copy of pygres-2.2_1.RULE that contains
    # several emails, authors, urls and copyrights that have all been modified
    # to differ from the one in the license rule
    test_dir = test_env.get_test_loc('plugin_filter_clues/files/LICENSE2')
    result_file = test_env.get_temp_file('json')
    args = ['-clieu', '--filter-clues', test_dir, '--json', result_file]
    run_scan_click(args)
    expected = test_env.get_test_loc('plugin_filter_clues/filtered-expected2.json')
    check_json_scan(expected, result_file, remove_file_date=True, ignore_headers=True, regen=False)


def test_scan_plugin_filter_clues_for_license():
    # this test fies is a copy of pcre.LICENSE that contains
    # several emails, authors, urls
    test_dir = test_env.get_test_loc('plugin_filter_clues/files/LICENSE3')
    result_file = test_env.get_temp_file('json')
    args = ['-clieu', '--filter-clues', test_dir, '--json', result_file]
    run_scan_click(args)
    expected = test_env.get_test_loc('plugin_filter_clues/filtered-expected3.json')
<<<<<<< HEAD
    check_json_scan(expected, result_file, remove_file_date=True, ignore_headers=True, regen=False)
=======
    check_json_scan(expected, result_file, remove_file_date=True, ignore_headers=True, regen=False)
>>>>>>> eb35a6ca
<|MERGE_RESOLUTION|>--- conflicted
+++ resolved
@@ -62,8 +62,4 @@
     args = ['-clieu', '--filter-clues', test_dir, '--json', result_file]
     run_scan_click(args)
     expected = test_env.get_test_loc('plugin_filter_clues/filtered-expected3.json')
-<<<<<<< HEAD
-    check_json_scan(expected, result_file, remove_file_date=True, ignore_headers=True, regen=False)
-=======
-    check_json_scan(expected, result_file, remove_file_date=True, ignore_headers=True, regen=False)
->>>>>>> eb35a6ca
+    check_json_scan(expected, result_file, remove_file_date=True, ignore_headers=True, regen=False)