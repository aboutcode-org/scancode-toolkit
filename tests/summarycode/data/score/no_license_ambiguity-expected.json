--- conflicted
+++ resolved
@@ -492,13 +492,8 @@
           "license_expression_spdx": "MIT OR Apache-2.0",
           "matches": [
             {
-<<<<<<< HEAD
-              "license_expression": "apache-2.0",
-              "license_expression_spdx": "Apache-2.0",
-=======
               "license_expression": "mit OR apache-2.0",
-              "spdx_license_expression": "MIT OR Apache-2.0",
->>>>>>> 9b3cf12c
+              "license_expression_spdx": "MIT OR Apache-2.0",
               "from_file": "no_license_ambiguity/COPYRIGHT",
               "start_line": 1,
               "end_line": 12,
@@ -507,27 +502,8 @@
               "matched_length": 88,
               "match_coverage": 100.0,
               "rule_relevance": 100,
-<<<<<<< HEAD
-              "rule_identifier": "apache-2.0_1060.RULE",
-              "rule_url": "https://github.com/nexB/scancode-toolkit/tree/develop/src/licensedcode/data/rules/apache-2.0_1060.RULE"
-            },
-            {
-              "license_expression": "apache-2.0 OR mit",
-              "license_expression_spdx": "Apache-2.0 OR MIT",
-              "from_file": "no_license_ambiguity/COPYRIGHT",
-              "start_line": 6,
-              "end_line": 9,
-              "matcher": "3-seq",
-              "score": 97.83,
-              "matched_length": 45,
-              "match_coverage": 100.0,
-              "rule_relevance": 100,
-              "rule_identifier": "apache-2.0_or_mit_47.RULE",
-              "rule_url": "https://github.com/nexB/scancode-toolkit/tree/develop/src/licensedcode/data/rules/apache-2.0_or_mit_47.RULE"
-=======
               "rule_identifier": "mit_or_apache-2.0_38.RULE",
               "rule_url": "https://github.com/nexB/scancode-toolkit/tree/develop/src/licensedcode/data/rules/mit_or_apache-2.0_38.RULE"
->>>>>>> 9b3cf12c
             }
           ],
           "identifier": "mit_or_apache_2_0-a43a1e15-1968-4de7-fe27-2129ebf57d54"
@@ -1008,41 +984,8 @@
               "start_line": 152,
               "end_line": 158,
               "matcher": "3-seq",
-<<<<<<< HEAD
-              "score": 57.69,
-              "matched_length": 15,
-              "match_coverage": 57.69,
-              "rule_relevance": 100,
-              "rule_identifier": "mit_or_apache-2.0_9.RULE",
-              "rule_url": "https://github.com/nexB/scancode-toolkit/tree/develop/src/licensedcode/data/rules/mit_or_apache-2.0_9.RULE"
-            },
-            {
-              "license_expression": "mit",
-              "license_expression_spdx": "MIT",
-              "from_file": "no_license_ambiguity/README.md",
-              "start_line": 157,
-              "end_line": 157,
-              "matcher": "2-aho",
-              "score": 100.0,
-              "matched_length": 4,
-              "match_coverage": 100.0,
-              "rule_relevance": 100,
-              "rule_identifier": "mit_154.RULE",
-              "rule_url": "https://github.com/nexB/scancode-toolkit/tree/develop/src/licensedcode/data/rules/mit_154.RULE"
-            },
-            {
-              "license_expression": "mit",
-              "license_expression_spdx": "MIT",
-              "from_file": "no_license_ambiguity/LICENSE-MIT",
-              "start_line": 4,
-              "end_line": 26,
-              "matcher": "2-aho",
-              "score": 100.0,
-              "matched_length": 161,
-=======
               "score": 97.06,
               "matched_length": 33,
->>>>>>> 9b3cf12c
               "match_coverage": 100.0,
               "rule_relevance": 100,
               "rule_identifier": "mit_or_apache-2.0_33.RULE",
