{
  "headers": [
    {
      "tool_name": "scancode-toolkit",
      "options": {
        "input": "<path>",
        "--copyright": true,
        "--info": true,
        "--json-pp": "<file>",
        "--license": true,
        "--package": true,
        "--summary-with-details": true
      },
      "notice": "Generated with ScanCode and provided on an \"AS IS\" BASIS, WITHOUT WARRANTIES\nOR CONDITIONS OF ANY KIND, either express or implied. No content created from\nScanCode should be considered or used as legal advice. Consult an Attorney\nfor any legal advice.\nScanCode is a free software code scanning tool from nexB Inc. and others.\nVisit https://github.com/nexB/scancode-toolkit/ for support and download.",
      "output_format_version": "1.0.0",
      "message": null,
      "errors": [],
      "extra_data": {
        "spdx_license_list_version": "3.14",
        "files_count": 26
      }
    }
  ],
  "packages": [
    {
      "type": "npm",
      "namespace": null,
      "name": "npm",
      "version": "2.13.5",
      "qualifiers": {},
      "subpath": null,
      "primary_language": "JavaScript",
      "description": "a package manager for JavaScript",
      "release_date": null,
      "parties": [
        {
          "type": "person",
          "role": "author",
          "name": "Isaac Z. Schlueter",
          "email": "i@izs.me",
          "url": "http://blog.izs.me"
        },
        {
          "type": "person",
          "role": "contributor",
          "name": "Isaac Z. Schlueter",
          "email": "i@izs.me",
          "url": null
        },
        {
          "type": "person",
          "role": "contributor",
          "name": "Steve Steiner",
          "email": "ssteinerX@gmail.com",
          "url": null
        },
        {
          "type": "person",
          "role": "contributor",
          "name": "Mikeal Rogers",
          "email": "mikeal.rogers@gmail.com",
          "url": null
        },
        {
          "type": "person",
          "role": "contributor",
          "name": "Aaron Blohowiak",
          "email": "aaron.blohowiak@gmail.com",
          "url": null
        },
        {
          "type": "person",
          "role": "contributor",
          "name": "Martyn Smith",
          "email": "martyn@dollyfish.net.nz",
          "url": null
        },
        {
          "type": "person",
          "role": "contributor",
          "name": "Charlie Robbins",
          "email": "charlie.robbins@gmail.com",
          "url": null
        },
        {
          "type": "person",
          "role": "contributor",
          "name": "Francisco Treacy",
          "email": "francisco.treacy@gmail.com",
          "url": null
        },
        {
          "type": "person",
          "role": "contributor",
          "name": "Cliffano Subagio",
          "email": "cliffano@gmail.com",
          "url": null
        },
        {
          "type": "person",
          "role": "contributor",
          "name": "Christian Eager",
          "email": "christian.eager@nokia.com",
          "url": null
        },
        {
          "type": "person",
          "role": "contributor",
          "name": "Dav Glass",
          "email": "davglass@gmail.com",
          "url": null
        },
        {
          "type": "person",
          "role": "contributor",
          "name": "Alex K. Wolfe",
          "email": "alexkwolfe@gmail.com",
          "url": null
        },
        {
          "type": "person",
          "role": "contributor",
          "name": "James Sanders",
          "email": "jimmyjazz14@gmail.com",
          "url": null
        },
        {
          "type": "person",
          "role": "contributor",
          "name": "Reid Burke",
          "email": "me@reidburke.com",
          "url": null
        },
        {
          "type": "person",
          "role": "contributor",
          "name": "Arlo Breault",
          "email": "arlolra@gmail.com",
          "url": null
        },
        {
          "type": "person",
          "role": "contributor",
          "name": "Timo Derstappen",
          "email": "teemow@gmail.com",
          "url": null
        },
        {
          "type": "person",
          "role": "contributor",
          "name": "Bart Teeuwisse",
          "email": "bart.teeuwisse@thecodemill.biz",
          "url": null
        },
        {
          "type": "person",
          "role": "contributor",
          "name": "Ben Noordhuis",
          "email": "info@bnoordhuis.nl",
          "url": null
        },
        {
          "type": "person",
          "role": "contributor",
          "name": "Tor Valamo",
          "email": "tor.valamo@gmail.com",
          "url": null
        },
        {
          "type": "person",
          "role": "contributor",
          "name": "Whyme.Lyu",
          "email": "5longluna@gmail.com",
          "url": null
        },
        {
          "type": "person",
          "role": "contributor",
          "name": "Olivier Melcher",
          "email": "olivier.melcher@gmail.com",
          "url": null
        },
        {
          "type": "person",
          "role": "contributor",
          "name": "Toma\u017e Muraus",
          "email": "kami@k5-storitve.net",
          "url": null
        },
        {
          "type": "person",
          "role": "contributor",
          "name": "Evan Meagher",
          "email": "evan.meagher@gmail.com",
          "url": null
        },
        {
          "type": "person",
          "role": "contributor",
          "name": "Orlando Vazquez",
          "email": "ovazquez@gmail.com",
          "url": null
        },
        {
          "type": "person",
          "role": "contributor",
          "name": "Kai Chen",
          "email": "kaichenxyz@gmail.com",
          "url": null
        },
        {
          "type": "person",
          "role": "contributor",
          "name": "George Miroshnykov",
          "email": "gmiroshnykov@lohika.com",
          "url": null
        },
        {
          "type": "person",
          "role": "contributor",
          "name": "Geoff Flarity",
          "email": "geoff.flarity@gmail.com",
          "url": null
        },
        {
          "type": "person",
          "role": "contributor",
          "name": "Max Goodman",
          "email": "c@chromakode.com",
          "url": null
        },
        {
          "type": "person",
          "role": "contributor",
          "name": "Pete Kruckenberg",
          "email": "pete@kruckenberg.com",
          "url": null
        },
        {
          "type": "person",
          "role": "contributor",
          "name": "Laurie Harper",
          "email": "laurie@holoweb.net",
          "url": null
        },
        {
          "type": "person",
          "role": "contributor",
          "name": "Chris Wong",
          "email": "chris@chriswongstudio.com",
          "url": null
        },
        {
          "type": "person",
          "role": "contributor",
          "name": "Scott Bronson",
          "email": "brons_github@rinspin.com",
          "url": null
        },
        {
          "type": "person",
          "role": "contributor",
          "name": "Federico Romero",
          "email": "federomero@gmail.com",
          "url": null
        },
        {
          "type": "person",
          "role": "contributor",
          "name": "Visnu Pitiyanuvath",
          "email": "visnupx@gmail.com",
          "url": null
        },
        {
          "type": "person",
          "role": "contributor",
          "name": "Irakli Gozalishvili",
          "email": "rfobic@gmail.com",
          "url": null
        },
        {
          "type": "person",
          "role": "contributor",
          "name": "Mark Cahill",
          "email": "mark@tiemonster.info",
          "url": null
        },
        {
          "type": "person",
          "role": "contributor",
          "name": "Tony",
          "email": "zearin@gonk.net",
          "url": null
        },
        {
          "type": "person",
          "role": "contributor",
          "name": "Iain Sproat",
          "email": "iainsproat@gmail.com",
          "url": null
        },
        {
          "type": "person",
          "role": "contributor",
          "name": "Trent Mick",
          "email": "trentm@gmail.com",
          "url": null
        },
        {
          "type": "person",
          "role": "contributor",
          "name": "Felix Geisendo\u0308rfer",
          "email": "felix@debuggable.com",
          "url": null
        },
        {
          "type": "person",
          "role": "contributor",
          "name": "Jameson Little",
          "email": "t.jameson.little@gmail.com",
          "url": null
        },
        {
          "type": "person",
          "role": "contributor",
          "name": "Conny Brunnkvist",
          "email": "conny@fuchsia.se",
          "url": null
        },
        {
          "type": "person",
          "role": "contributor",
          "name": "Will Elwood",
          "email": "w.elwood08@gmail.com",
          "url": null
        },
        {
          "type": "person",
          "role": "contributor",
          "name": "Dean Landolt",
          "email": "dean@deanlandolt.com",
          "url": null
        },
        {
          "type": "person",
          "role": "contributor",
          "name": "Oleg Efimov",
          "email": "efimovov@gmail.com",
          "url": null
        },
        {
          "type": "person",
          "role": "contributor",
          "name": "Martin Cooper",
          "email": "mfncooper@gmail.com",
          "url": null
        },
        {
          "type": "person",
          "role": "contributor",
          "name": "Jann Horn",
          "email": "jannhorn@googlemail.com",
          "url": null
        },
        {
          "type": "person",
          "role": "contributor",
          "name": "Andrew Bradley",
          "email": "cspotcode@gmail.com",
          "url": null
        },
        {
          "type": "person",
          "role": "contributor",
          "name": "Maciej Ma\u0142ecki",
          "email": "me@mmalecki.com",
          "url": null
        },
        {
          "type": "person",
          "role": "contributor",
          "name": "Stephen Sugden",
          "email": "glurgle@gmail.com",
          "url": null
        },
        {
          "type": "person",
          "role": "contributor",
          "name": "Michael Budde",
          "email": "mbudde@gmail.com",
          "url": null
        },
        {
          "type": "person",
          "role": "contributor",
          "name": "Jason Smith",
          "email": "jhs@iriscouch.com",
          "url": null
        },
        {
          "type": "person",
          "role": "contributor",
          "name": "Gautham Pai",
          "email": "buzypi@gmail.com",
          "url": null
        },
        {
          "type": "person",
          "role": "contributor",
          "name": "David Trejo",
          "email": "david.daniel.trejo@gmail.com",
          "url": null
        },
        {
          "type": "person",
          "role": "contributor",
          "name": "Paul Vorbach",
          "email": "paul@vorb.de",
          "url": null
        },
        {
          "type": "person",
          "role": "contributor",
          "name": "George Ornbo",
          "email": "george@shapeshed.com",
          "url": null
        },
        {
          "type": "person",
          "role": "contributor",
          "name": "Tim Oxley",
          "email": "secoif@gmail.com",
          "url": null
        },
        {
          "type": "person",
          "role": "contributor",
          "name": "Tyler Green",
          "email": "tyler.green2@gmail.com",
          "url": null
        },
        {
          "type": "person",
          "role": "contributor",
          "name": "Dave Pacheco",
          "email": "dap@joyent.com",
          "url": null
        },
        {
          "type": "person",
          "role": "contributor",
          "name": "Danila Gerasimov",
          "email": "danila.gerasimov@gmail.com",
          "url": null
        },
        {
          "type": "person",
          "role": "contributor",
          "name": "Rod Vagg",
          "email": "rod@vagg.org",
          "url": null
        },
        {
          "type": "person",
          "role": "contributor",
          "name": "Christian Howe",
          "email": "coderarity@gmail.com",
          "url": null
        },
        {
          "type": "person",
          "role": "contributor",
          "name": "Andrew Lunny",
          "email": "alunny@gmail.com",
          "url": null
        },
        {
          "type": "person",
          "role": "contributor",
          "name": "Henrik Hodne",
          "email": "dvyjones@binaryhex.com",
          "url": null
        },
        {
          "type": "person",
          "role": "contributor",
          "name": "Adam Blackburn",
          "email": "regality@gmail.com",
          "url": null
        },
        {
          "type": "person",
          "role": "contributor",
          "name": "Kris Windham",
          "email": "kriswindham@gmail.com",
          "url": null
        },
        {
          "type": "person",
          "role": "contributor",
          "name": "Jens Grunert",
          "email": "jens.grunert@gmail.com",
          "url": null
        },
        {
          "type": "person",
          "role": "contributor",
          "name": "Joost-Wim Boekesteijn",
          "email": "joost-wim@boekesteijn.nl",
          "url": null
        },
        {
          "type": "person",
          "role": "contributor",
          "name": "Dalmais Maxence",
          "email": "root@ip-10-195-202-5.ec2.internal",
          "url": null
        },
        {
          "type": "person",
          "role": "contributor",
          "name": "Marcus Ekwall",
          "email": "marcus.ekwall@gmail.com",
          "url": null
        },
        {
          "type": "person",
          "role": "contributor",
          "name": "Aaron Stacy",
          "email": "aaron.r.stacy@gmail.com",
          "url": null
        },
        {
          "type": "person",
          "role": "contributor",
          "name": "Phillip Howell",
          "email": "phowell@cothm.org",
          "url": null
        },
        {
          "type": "person",
          "role": "contributor",
          "name": "Domenic Denicola",
          "email": "domenic@domenicdenicola.com",
          "url": null
        },
        {
          "type": "person",
          "role": "contributor",
          "name": "James Halliday",
          "email": "mail@substack.net",
          "url": null
        },
        {
          "type": "person",
          "role": "contributor",
          "name": "Jeremy Cantrell",
          "email": "jmcantrell@gmail.com",
          "url": null
        },
        {
          "type": "person",
          "role": "contributor",
          "name": "Ribettes",
          "email": "patlogan29@gmail.com",
          "url": null
        },
        {
          "type": "person",
          "role": "contributor",
          "name": "Don Park",
          "email": "donpark@docuverse.com",
          "url": null
        },
        {
          "type": "person",
          "role": "contributor",
          "name": "Einar Otto Stangvik",
          "email": "einaros@gmail.com",
          "url": null
        },
        {
          "type": "person",
          "role": "contributor",
          "name": "Kei Son",
          "email": "heyacct@gmail.com",
          "url": null
        },
        {
          "type": "person",
          "role": "contributor",
          "name": "Nicolas Morel",
          "email": "marsup@gmail.com",
          "url": null
        },
        {
          "type": "person",
          "role": "contributor",
          "name": "Mark Dube",
          "email": "markisdee@gmail.com",
          "url": null
        },
        {
          "type": "person",
          "role": "contributor",
          "name": "Nathan Rajlich",
          "email": "nathan@tootallnate.net",
          "url": null
        },
        {
          "type": "person",
          "role": "contributor",
          "name": "Maxim Bogushevich",
          "email": "boga1@mail.ru",
          "url": null
        },
        {
          "type": "person",
          "role": "contributor",
          "name": "Meaglin",
          "email": "Meaglin.wasabi@gmail.com",
          "url": null
        },
        {
          "type": "person",
          "role": "contributor",
          "name": "Ben Evans",
          "email": "ben@bensbit.co.uk",
          "url": null
        },
        {
          "type": "person",
          "role": "contributor",
          "name": "Nathan Zadoks",
          "email": "nathan@nathan7.eu",
          "url": null
        },
        {
          "type": "person",
          "role": "contributor",
          "name": "Brian White",
          "email": "mscdex@mscdex.net",
          "url": null
        },
        {
          "type": "person",
          "role": "contributor",
          "name": "Jed Schmidt",
          "email": "tr@nslator.jp",
          "url": null
        },
        {
          "type": "person",
          "role": "contributor",
          "name": "Ian Livingstone",
          "email": "ianl@cs.dal.ca",
          "url": null
        },
        {
          "type": "person",
          "role": "contributor",
          "name": "Patrick Pfeiffer",
          "email": "patrick@buzzle.at",
          "url": null
        },
        {
          "type": "person",
          "role": "contributor",
          "name": "Paul Miller",
          "email": "paul@paulmillr.com",
          "url": null
        },
        {
          "type": "person",
          "role": "contributor",
          "name": "Ryan Emery",
          "email": "seebees@gmail.com",
          "url": null
        },
        {
          "type": "person",
          "role": "contributor",
          "name": "Carl Lange",
          "email": "carl@flax.ie",
          "url": null
        },
        {
          "type": "person",
          "role": "contributor",
          "name": "Jan Lehnardt",
          "email": "jan@apache.org",
          "url": null
        },
        {
          "type": "person",
          "role": "contributor",
          "name": "Stuart P. Bentley",
          "email": "stuart@testtrack4.com",
          "url": null
        },
        {
          "type": "person",
          "role": "contributor",
          "name": "Johan Sk\u00f6ld",
          "email": "johan@skold.cc",
          "url": null
        },
        {
          "type": "person",
          "role": "contributor",
          "name": "Stuart Knightley",
          "email": "stuart@stuartk.com",
          "url": null
        },
        {
          "type": "person",
          "role": "contributor",
          "name": "Niggler",
          "email": "nirk.niggler@gmail.com",
          "url": null
        },
        {
          "type": "person",
          "role": "contributor",
          "name": "Paolo Fragomeni",
          "email": "paolo@async.ly",
          "url": null
        },
        {
          "type": "person",
          "role": "contributor",
          "name": "Jaakko Manninen",
          "email": "jaakko@rocketpack.fi",
          "url": null
        },
        {
          "type": "person",
          "role": "contributor",
          "name": "Luke Arduini",
          "email": "luke.arduini@gmail.com",
          "url": null
        },
        {
          "type": "person",
          "role": "contributor",
          "name": "Larz Conwell",
          "email": "larz@larz-laptop.(none)",
          "url": null
        },
        {
          "type": "person",
          "role": "contributor",
          "name": "Marcel Klehr",
          "email": "mklehr@gmx.net",
          "url": null
        },
        {
          "type": "person",
          "role": "contributor",
          "name": "Robert Kowalski",
          "email": "rok@kowalski.gd",
          "url": null
        },
        {
          "type": "person",
          "role": "contributor",
          "name": "Forbes Lindesay",
          "email": "forbes@lindesay.co.uk",
          "url": null
        },
        {
          "type": "person",
          "role": "contributor",
          "name": "Vaz Allen",
          "email": "vaz@tryptid.com",
          "url": null
        },
        {
          "type": "person",
          "role": "contributor",
          "name": "Jake Verbaten",
          "email": "raynos2@gmail.com",
          "url": null
        },
        {
          "type": "person",
          "role": "contributor",
          "name": "Schabse Laks",
          "email": "Dev@SLaks.net",
          "url": null
        },
        {
          "type": "person",
          "role": "contributor",
          "name": "Florian Margaine",
          "email": "florian@margaine.com",
          "url": null
        },
        {
          "type": "person",
          "role": "contributor",
          "name": "Johan Nordberg",
          "email": "its@johan-nordberg.com",
          "url": null
        },
        {
          "type": "person",
          "role": "contributor",
          "name": "Ian Babrou",
          "email": "ibobrik@gmail.com",
          "url": null
        },
        {
          "type": "person",
          "role": "contributor",
          "name": "Di Wu",
          "email": "dwu@palantir.com",
          "url": null
        },
        {
          "type": "person",
          "role": "contributor",
          "name": "Mathias Bynens",
          "email": "mathias@qiwi.be",
          "url": null
        },
        {
          "type": "person",
          "role": "contributor",
          "name": "Matt McClure",
          "email": "matt.mcclure@mapmyfitness.com",
          "url": null
        },
        {
          "type": "person",
          "role": "contributor",
          "name": "Matt Lunn",
          "email": "matt@mattlunn.me.uk",
          "url": null
        },
        {
          "type": "person",
          "role": "contributor",
          "name": "Alexey Kreschuk",
          "email": "akrsch@gmail.com",
          "url": null
        },
        {
          "type": "person",
          "role": "contributor",
          "name": "elisee",
          "email": "elisee@sparklin.org",
          "url": null
        },
        {
          "type": "person",
          "role": "contributor",
          "name": "Robert Gieseke",
          "email": "robert.gieseke@gmail.com",
          "url": null
        },
        {
          "type": "person",
          "role": "contributor",
          "name": "Franc\u0327ois Frisch",
          "email": "francoisfrisch@gmail.com",
          "url": null
        },
        {
          "type": "person",
          "role": "contributor",
          "name": "Trevor Burnham",
          "email": "tburnham@hubspot.com",
          "url": null
        },
        {
          "type": "person",
          "role": "contributor",
          "name": "Alan Shaw",
          "email": "alan@freestyle-developments.co.uk",
          "url": null
        },
        {
          "type": "person",
          "role": "contributor",
          "name": "TJ Holowaychuk",
          "email": "tj@vision-media.ca",
          "url": null
        },
        {
          "type": "person",
          "role": "contributor",
          "name": "Nicholas Kinsey",
          "email": "pyro@feisty.io",
          "url": null
        },
        {
          "type": "person",
          "role": "contributor",
          "name": "Paulo Cesar",
          "email": "pauloc062@gmail.com",
          "url": null
        },
        {
          "type": "person",
          "role": "contributor",
          "name": "Elan Shanker",
          "email": "elan.shanker@gmail.com",
          "url": null
        },
        {
          "type": "person",
          "role": "contributor",
          "name": "Jon Spencer",
          "email": "jon@jonspencer.ca",
          "url": null
        },
        {
          "type": "person",
          "role": "contributor",
          "name": "Jason Diamond",
          "email": "jason@diamond.name",
          "url": null
        },
        {
          "type": "person",
          "role": "contributor",
          "name": "Maximilian Antoni",
          "email": "mail@maxantoni.de",
          "url": null
        },
        {
          "type": "person",
          "role": "contributor",
          "name": "Thom Blake",
          "email": "tblake@brightroll.com",
          "url": null
        },
        {
          "type": "person",
          "role": "contributor",
          "name": "Jess Martin",
          "email": "jessmartin@gmail.com",
          "url": null
        },
        {
          "type": "person",
          "role": "contributor",
          "name": "Spain Train",
          "email": "michael.spainhower@opower.com",
          "url": null
        },
        {
          "type": "person",
          "role": "contributor",
          "name": "Alex Rodionov",
          "email": "p0deje@gmail.com",
          "url": null
        },
        {
          "type": "person",
          "role": "contributor",
          "name": "Matt Colyer",
          "email": "matt@colyer.name",
          "url": null
        },
        {
          "type": "person",
          "role": "contributor",
          "name": "Evan You",
          "email": "yyx990803@gmail.com",
          "url": null
        },
        {
          "type": "person",
          "role": "contributor",
          "name": "bitspill",
          "email": "bitspill+github@bitspill.net",
          "url": null
        },
        {
          "type": "person",
          "role": "contributor",
          "name": "Gabriel Falkenberg",
          "email": "gabriel.falkenberg@gmail.com",
          "url": null
        },
        {
          "type": "person",
          "role": "contributor",
          "name": "Alexej Yaroshevich",
          "email": "alex@qfox.ru",
          "url": null
        },
        {
          "type": "person",
          "role": "contributor",
          "name": "Quim Calpe",
          "email": "quim@kalpe.com",
          "url": null
        },
        {
          "type": "person",
          "role": "contributor",
          "name": "Steve Mason",
          "email": "stevem@brandwatch.com",
          "url": null
        },
        {
          "type": "person",
          "role": "contributor",
          "name": "Wil Moore III",
          "email": "wil.moore@wilmoore.com",
          "url": null
        },
        {
          "type": "person",
          "role": "contributor",
          "name": "Sergey Belov",
          "email": "peimei@ya.ru",
          "url": null
        },
        {
          "type": "person",
          "role": "contributor",
          "name": "Tom Huang",
          "email": "hzlhu.dargon@gmail.com",
          "url": null
        },
        {
          "type": "person",
          "role": "contributor",
          "name": "CamilleM",
          "email": "camille.moulin@alterway.fr",
          "url": null
        },
        {
          "type": "person",
          "role": "contributor",
          "name": "S\u00e9bastien Santoro",
          "email": "dereckson@espace-win.org",
          "url": null
        },
        {
          "type": "person",
          "role": "contributor",
          "name": "Evan Lucas",
          "email": "evan@btc.com",
          "url": null
        },
        {
          "type": "person",
          "role": "contributor",
          "name": "Quinn Slack",
          "email": "qslack@qslack.com",
          "url": null
        },
        {
          "type": "person",
          "role": "contributor",
          "name": "Alex Kocharin",
          "email": "alex@kocharin.ru",
          "url": null
        },
        {
          "type": "person",
          "role": "contributor",
          "name": "Daniel Santiago",
          "email": "daniel.santiago@highlevelwebs.com",
          "url": null
        },
        {
          "type": "person",
          "role": "contributor",
          "name": "Denis Gladkikh",
          "email": "outcoldman@gmail.com",
          "url": null
        },
        {
          "type": "person",
          "role": "contributor",
          "name": "Andrew Horton",
          "email": "andrew.j.horton@gmail.com",
          "url": null
        },
        {
          "type": "person",
          "role": "contributor",
          "name": "Zeke Sikelianos",
          "email": "zeke@sikelianos.com",
          "url": null
        },
        {
          "type": "person",
          "role": "contributor",
          "name": "Dylan Greene",
          "email": "dylang@gmail.com",
          "url": null
        },
        {
          "type": "person",
          "role": "contributor",
          "name": "Franck Cuny",
          "email": "franck.cuny@gmail.com",
          "url": null
        },
        {
          "type": "person",
          "role": "contributor",
          "name": "Yeonghoon Park",
          "email": "sola92@gmail.com",
          "url": null
        },
        {
          "type": "person",
          "role": "contributor",
          "name": "Rafael de Oleza",
          "email": "rafa@spotify.com",
          "url": null
        },
        {
          "type": "person",
          "role": "contributor",
          "name": "Mikola Lysenko",
          "email": "mikolalysenko@gmail.com",
          "url": null
        },
        {
          "type": "person",
          "role": "contributor",
          "name": "Yazhong Liu",
          "email": "yorkiefixer@gmail.com",
          "url": null
        },
        {
          "type": "person",
          "role": "contributor",
          "name": "Neil Gentleman",
          "email": "ngentleman@gmail.com",
          "url": null
        },
        {
          "type": "person",
          "role": "contributor",
          "name": "Kris Kowal",
          "email": "kris.kowal@cixar.com",
          "url": null
        },
        {
          "type": "person",
          "role": "contributor",
          "name": "Alex Gorbatchev",
          "email": "alex.gorbatchev@gmail.com",
          "url": null
        },
        {
          "type": "person",
          "role": "contributor",
          "name": "Shawn Wildermuth",
          "email": "shawn@wildermuth.com",
          "url": null
        },
        {
          "type": "person",
          "role": "contributor",
          "name": "Wesley de Souza",
          "email": "wesleywex@gmail.com",
          "url": null
        },
        {
          "type": "person",
          "role": "contributor",
          "name": "yoyoyogi",
          "email": "yogesh.k@gmail.com",
          "url": null
        },
        {
          "type": "person",
          "role": "contributor",
          "name": "J. Tangelder",
          "email": "j.tangelder@gmail.com",
          "url": null
        },
        {
          "type": "person",
          "role": "contributor",
          "name": "Jean Lauliac",
          "email": "jean@lauliac.com",
          "url": null
        },
        {
          "type": "person",
          "role": "contributor",
          "name": "Andrey Kislyuk",
          "email": "kislyuk@gmail.com",
          "url": null
        },
        {
          "type": "person",
          "role": "contributor",
          "name": "Thorsten Lorenz",
          "email": "thlorenz@gmx.de",
          "url": null
        },
        {
          "type": "person",
          "role": "contributor",
          "name": "Julian Gruber",
          "email": "julian@juliangruber.com",
          "url": null
        },
        {
          "type": "person",
          "role": "contributor",
          "name": "Benjamin Coe",
          "email": "bencoe@gmail.com",
          "url": null
        },
        {
          "type": "person",
          "role": "contributor",
          "name": "Alex Ford",
          "email": "Alex.Ford@CodeTunnel.com",
          "url": null
        },
        {
          "type": "person",
          "role": "contributor",
          "name": "Matt Hickford",
          "email": "matt.hickford@gmail.com",
          "url": null
        },
        {
          "type": "person",
          "role": "contributor",
          "name": "Sean McGivern",
          "email": "sean.mcgivern@rightscale.com",
          "url": null
        },
        {
          "type": "person",
          "role": "contributor",
          "name": "C J Silverio",
          "email": "ceejceej@gmail.com",
          "url": null
        },
        {
          "type": "person",
          "role": "contributor",
          "name": "Robin Tweedie",
          "email": "robin@songkick.com",
          "url": null
        },
        {
          "type": "person",
          "role": "contributor",
          "name": "Miroslav Bajto\u0161",
          "email": "miroslav@strongloop.com",
          "url": null
        },
        {
          "type": "person",
          "role": "contributor",
          "name": "David Glasser",
          "email": "glasser@davidglasser.net",
          "url": null
        },
        {
          "type": "person",
          "role": "contributor",
          "name": "Gianluca Casati",
          "email": "casati_gianluca@yahoo.it",
          "url": null
        },
        {
          "type": "person",
          "role": "contributor",
          "name": "Forrest L Norvell",
          "email": "ogd@aoaioxxysz.net",
          "url": null
        },
        {
          "type": "person",
          "role": "contributor",
          "name": "Karsten Tinnefeld",
          "email": "k.tinnefeld@googlemail.com",
          "url": null
        },
        {
          "type": "person",
          "role": "contributor",
          "name": "Bryan Burgers",
          "email": "bryan@burgers.io",
          "url": null
        },
        {
          "type": "person",
          "role": "contributor",
          "name": "David Beitey",
          "email": "david@davidjb.com",
          "url": null
        },
        {
          "type": "person",
          "role": "contributor",
          "name": "Evan You",
          "email": "yyou@google.com",
          "url": null
        },
        {
          "type": "person",
          "role": "contributor",
          "name": "Zach Pomerantz",
          "email": "zmp@umich.edu",
          "url": null
        },
        {
          "type": "person",
          "role": "contributor",
          "name": "Chris Williams",
          "email": "cwilliams88@gmail.com",
          "url": null
        },
        {
          "type": "person",
          "role": "contributor",
          "name": "sudodoki",
          "email": "smd.deluzion@gmail.com",
          "url": null
        },
        {
          "type": "person",
          "role": "contributor",
          "name": "Mick Thompson",
          "email": "dthompson@gmail.com",
          "url": null
        },
        {
          "type": "person",
          "role": "contributor",
          "name": "Felix Rabe",
          "email": "felix@rabe.io",
          "url": null
        },
        {
          "type": "person",
          "role": "contributor",
          "name": "Michael Hayes",
          "email": "michael@hayes.io",
          "url": null
        },
        {
          "type": "person",
          "role": "contributor",
          "name": "Chris Dickinson",
          "email": "christopher.s.dickinson@gmail.com",
          "url": null
        },
        {
          "type": "person",
          "role": "contributor",
          "name": "Bradley Meck",
          "email": "bradley.meck@gmail.com",
          "url": null
        },
        {
          "type": "person",
          "role": "contributor",
          "name": "GeJ",
          "email": "geraud@gcu.info",
          "url": null
        },
        {
          "type": "person",
          "role": "contributor",
          "name": "Andrew Terris",
          "email": "atterris@gmail.com",
          "url": null
        },
        {
          "type": "person",
          "role": "contributor",
          "name": "Michael Nisi",
          "email": "michael.nisi@gmail.com",
          "url": null
        },
        {
          "type": "person",
          "role": "contributor",
          "name": "fengmk2",
          "email": "fengmk2@gmail.com",
          "url": null
        },
        {
          "type": "person",
          "role": "contributor",
          "name": "Adam Meadows",
          "email": "adam.meadows@gmail.com",
          "url": null
        },
        {
          "type": "person",
          "role": "contributor",
          "name": "Chulki Lee",
          "email": "chulki.lee@gmail.com",
          "url": null
        },
        {
          "type": "person",
          "role": "contributor",
          "name": "\u4e0d\u56db",
          "email": "busi.hyy@taobao.com",
          "url": null
        },
        {
          "type": "person",
          "role": "contributor",
          "name": "dead_horse",
          "email": "dead_horse@qq.com",
          "url": null
        },
        {
          "type": "person",
          "role": "contributor",
          "name": "Kenan Yildirim",
          "email": "kenan@kenany.me",
          "url": null
        },
        {
          "type": "person",
          "role": "contributor",
          "name": "Laurie Voss",
          "email": "git@seldo.com",
          "url": null
        },
        {
          "type": "person",
          "role": "contributor",
          "name": "Rebecca Turner",
          "email": "me@re-becca.org",
          "url": null
        },
        {
          "type": "person",
          "role": "contributor",
          "name": "Hunter Loftis",
          "email": "hunter@hunterloftis.com",
          "url": null
        },
        {
          "type": "person",
          "role": "contributor",
          "name": "Peter Richardson",
          "email": "github@zoomy.net",
          "url": null
        },
        {
          "type": "person",
          "role": "contributor",
          "name": "Jussi Kalliokoski",
          "email": "jussi.kalliokoski@gmail.com",
          "url": null
        },
        {
          "type": "person",
          "role": "contributor",
          "name": "Filip Weiss",
          "email": "me@fiws.net",
          "url": null
        },
        {
          "type": "person",
          "role": "contributor",
          "name": "Timo Wei\u00df",
          "email": "timoweiss@Timo-MBP.local",
          "url": null
        },
        {
          "type": "person",
          "role": "contributor",
          "name": "Christopher Hiller",
          "email": "chiller@badwing.com",
          "url": null
        },
        {
          "type": "person",
          "role": "contributor",
          "name": "J\u00e9r\u00e9my Lal",
          "email": "kapouer@melix.org",
          "url": null
        },
        {
          "type": "person",
          "role": "contributor",
          "name": "Anders Janmyr",
          "email": "anders@janmyr.com",
          "url": null
        },
        {
          "type": "person",
          "role": "contributor",
          "name": "Chris Meyers",
          "email": "chris.meyers.fsu@gmail.com",
          "url": null
        },
        {
          "type": "person",
          "role": "contributor",
          "name": "Ludwig Magnusson",
          "email": "ludwig@mediatool.com",
          "url": null
        },
        {
          "type": "person",
          "role": "contributor",
          "name": "Wout Mertens",
          "email": "Wout.Mertens@gmail.com",
          "url": null
        },
        {
          "type": "person",
          "role": "contributor",
          "name": "Nick Santos",
          "email": "nick@medium.com",
          "url": null
        },
        {
          "type": "person",
          "role": "contributor",
          "name": "Terin Stock",
          "email": "terinjokes@gmail.com",
          "url": null
        },
        {
          "type": "person",
          "role": "contributor",
          "name": "Faiq Raza",
          "email": "faiqrazarizvi@gmail.com",
          "url": null
        },
        {
          "type": "person",
          "role": "contributor",
          "name": "Thomas Torp",
          "email": "thomas@erupt.no",
          "url": null
        },
        {
          "type": "person",
          "role": "contributor",
          "name": "Sam Mikes",
          "email": "smikes@cubane.com",
          "url": null
        },
        {
          "type": "person",
          "role": "contributor",
          "name": "Mat Tyndall",
          "email": "mat.tyndall@gmail.com",
          "url": null
        },
        {
          "type": "person",
          "role": "contributor",
          "name": "Tauren Mills",
          "email": "tauren@sportzing.com",
          "url": null
        },
        {
          "type": "person",
          "role": "contributor",
          "name": "Ron Martinez",
          "email": "ramartin.net@gmail.com",
          "url": null
        },
        {
          "type": "person",
          "role": "contributor",
          "name": "Kazuhito Hokamura",
          "email": "k.hokamura@gmail.com",
          "url": null
        },
        {
          "type": "person",
          "role": "contributor",
          "name": "Tristan Davies",
          "email": "github@tristan.io",
          "url": null
        },
        {
          "type": "person",
          "role": "contributor",
          "name": "David Volm",
          "email": "david@volminator.com",
          "url": null
        },
        {
          "type": "person",
          "role": "contributor",
          "name": "Lin Clark",
          "email": "lin.w.clark@gmail.com",
          "url": null
        },
        {
          "type": "person",
          "role": "contributor",
          "name": "Ben Page",
          "email": "bpage@dewalch.com",
          "url": null
        },
        {
          "type": "person",
          "role": "contributor",
          "name": "Jeff Jo",
          "email": "jeffjo@squareup.com",
          "url": null
        },
        {
          "type": "person",
          "role": "contributor",
          "name": "martinvd",
          "email": "martinvdpub@gmail.com",
          "url": null
        },
        {
          "type": "person",
          "role": "contributor",
          "name": "Mark J. Titorenko",
          "email": "nospam-github.com@titorenko.net",
          "url": null
        },
        {
          "type": "person",
          "role": "contributor",
          "name": "Oddur Sigurdsson",
          "email": "oddurs@gmail.com",
          "url": null
        },
        {
          "type": "person",
          "role": "contributor",
          "name": "Eric Mill",
          "email": "eric@konklone.com",
          "url": null
        },
        {
          "type": "person",
          "role": "contributor",
          "name": "Gabriel Barros",
          "email": "descartavel1@gmail.com",
          "url": null
        },
        {
          "type": "person",
          "role": "contributor",
          "name": "KevinSheedy",
          "email": "kevinsheedy@gmail.com",
          "url": null
        },
        {
          "type": "person",
          "role": "contributor",
          "name": "Aleksey Smolenchuk",
          "email": "aleksey@uber.com",
          "url": null
        },
        {
          "type": "person",
          "role": "contributor",
          "name": "Ed Morley",
          "email": "emorley@mozilla.com",
          "url": null
        },
        {
          "type": "person",
          "role": "contributor",
          "name": "Blaine Bublitz",
          "email": "blaine@iceddev.com",
          "url": null
        },
        {
          "type": "person",
          "role": "contributor",
          "name": "Andrey Fedorov",
          "email": "anfedorov@gmail.com",
          "url": null
        },
        {
          "type": "person",
          "role": "contributor",
          "name": "Daijiro Wachi",
          "email": "daijiro.wachi@gmail.com",
          "url": null
        },
        {
          "type": "person",
          "role": "contributor",
          "name": "Luc Thevenard",
          "email": "lucthevenard@gmail.com",
          "url": null
        },
        {
          "type": "person",
          "role": "contributor",
          "name": "Aria Stewart",
          "email": "aredridel@nbtsc.org",
          "url": null
        },
        {
          "type": "person",
          "role": "contributor",
          "name": "Charlie Rudolph",
          "email": "charles.w.rudolph@gmail.com",
          "url": null
        },
        {
          "type": "person",
          "role": "contributor",
          "name": "Vladimir Rutsky",
          "email": "rutsky@users.noreply.github.com",
          "url": null
        },
        {
          "type": "person",
          "role": "contributor",
          "name": "Isaac Murchie",
          "email": "isaac@saucelabs.com",
          "url": null
        },
        {
          "type": "person",
          "role": "contributor",
          "name": "Marcin Wosinek",
          "email": "marcin.wosinek@gmail.com",
          "url": null
        },
        {
          "type": "person",
          "role": "contributor",
          "name": "David Marr",
          "email": "davemarr@gmail.com",
          "url": null
        },
        {
          "type": "person",
          "role": "contributor",
          "name": "Bryan English",
          "email": "bryan@bryanenglish.com",
          "url": null
        },
        {
          "type": "person",
          "role": "contributor",
          "name": "Anthony Zotti",
          "email": "amZotti@users.noreply.github.com",
          "url": null
        },
        {
          "type": "person",
          "role": "contributor",
          "name": "Karl Horky",
          "email": "karl.horky@gmail.com",
          "url": null
        },
        {
          "type": "person",
          "role": "contributor",
          "name": "Jordan Harband",
          "email": "ljharb@gmail.com",
          "url": null
        },
        {
          "type": "person",
          "role": "contributor",
          "name": "Gu\u00f0laugur Stef\u00e1n Egilsson",
          "email": "gulli@kolibri.is",
          "url": null
        },
        {
          "type": "person",
          "role": "contributor",
          "name": "Helge Skogly Holm",
          "email": "helge.holm@gmail.com",
          "url": null
        },
        {
          "type": "person",
          "role": "contributor",
          "name": "Peter A. Shevtsov",
          "email": "petr.shevtsov@gmail.com",
          "url": null
        },
        {
          "type": "person",
          "role": "contributor",
          "name": "Alain Kalker",
          "email": "a.c.kalker@gmail.com",
          "url": null
        },
        {
          "type": "person",
          "role": "contributor",
          "name": "Bryant Williams",
          "email": "b.n.williams@gmail.com",
          "url": null
        },
        {
          "type": "person",
          "role": "contributor",
          "name": "Jonas Weber",
          "email": "github@jonasw.de",
          "url": null
        },
        {
          "type": "person",
          "role": "contributor",
          "name": "Tim Whidden",
          "email": "twhid@twhid.com",
          "url": null
        },
        {
          "type": "person",
          "role": "contributor",
          "name": "Andreas",
          "email": "functino@users.noreply.github.com",
          "url": null
        },
        {
          "type": "person",
          "role": "contributor",
          "name": "Karolis Narkevicius",
          "email": "karolis.n@gmail.com",
          "url": null
        },
        {
          "type": "person",
          "role": "contributor",
          "name": "Adrian Lynch",
          "email": "adi_ady_ade@hotmail.com",
          "url": null
        },
        {
          "type": "person",
          "role": "contributor",
          "name": "Richard Littauer",
          "email": "richard.littauer@gmail.com",
          "url": null
        },
        {
          "type": "person",
          "role": "contributor",
          "name": "Oli Evans",
          "email": "oli@zilla.org.uk",
          "url": null
        },
        {
          "type": "person",
          "role": "contributor",
          "name": "Matt Brennan",
          "email": "mattyb1000@gmail.com",
          "url": null
        },
        {
          "type": "person",
          "role": "contributor",
          "name": "Jeff Barczewski",
          "email": "jeff.barczewski@gmail.com",
          "url": null
        },
        {
          "type": "person",
          "role": "contributor",
          "name": "Danny Fritz",
          "email": "dannyfritz@gmail.com",
          "url": null
        },
        {
          "type": "person",
          "role": "contributor",
          "name": "Takaya Kobayashi",
          "email": "jigsaw@live.jp",
          "url": null
        },
        {
          "type": "person",
          "role": "contributor",
          "name": "Ra'Shaun Stovall",
          "email": "rashaunstovall@gmail.com",
          "url": null
        },
        {
          "type": "person",
          "role": "contributor",
          "name": "Julien Meddah",
          "email": "julien.meddah@deveryware.com",
          "url": null
        },
        {
          "type": "person",
          "role": "contributor",
          "name": "Michiel Sikma",
          "email": "michiel@wedemandhtml.com",
          "url": null
        },
        {
          "type": "person",
          "role": "contributor",
          "name": "Jakob Krigovsky",
          "email": "jakob.krigovsky@gmail.com",
          "url": null
        },
        {
          "type": "person",
          "role": "contributor",
          "name": "Charmander",
          "email": "~@charmander.me",
          "url": null
        },
        {
          "type": "person",
          "role": "contributor",
          "name": "Erik Wienhold",
          "email": "git@ewie.name",
          "url": null
        },
        {
          "type": "person",
          "role": "contributor",
          "name": "James Butler",
          "email": "james.butler@sandfox.co.uk",
          "url": null
        },
        {
          "type": "person",
          "role": "contributor",
          "name": "Kevin Kragenbrink",
          "email": "kevin@gaikai.com",
          "url": null
        },
        {
          "type": "person",
          "role": "contributor",
          "name": "Arnaud Rinquin",
          "email": "rinquin.arnaud@gmail.com",
          "url": null
        },
        {
          "type": "person",
          "role": "contributor",
          "name": "Mike MacCana",
          "email": "mike.maccana@gmail.com",
          "url": null
        },
        {
          "type": "person",
          "role": "contributor",
          "name": "Antti Mattila",
          "email": "anttti@fastmail.fm",
          "url": null
        },
        {
          "type": "person",
          "role": "contributor",
          "name": "laiso",
          "email": "laiso@lai.so",
          "url": null
        },
        {
          "type": "person",
          "role": "contributor",
          "name": "Matt Zorn",
          "email": "zornme@gmail.com",
          "url": null
        },
        {
          "type": "person",
          "role": "contributor",
          "name": "Kyle Mitchell",
          "email": "kyle@kemitchell.com",
          "url": null
        },
        {
          "type": "person",
          "role": "contributor",
          "name": "Jeremiah Senkpiel",
          "email": "fishrock123@rocketmail.com",
          "url": null
        },
        {
          "type": "person",
          "role": "contributor",
          "name": "Michael Klein",
          "email": "mischkl@users.noreply.github.com",
          "url": null
        },
        {
          "type": "person",
          "role": "contributor",
          "name": "Simen Bekkhus",
          "email": "sbekkhus91@gmail.com",
          "url": null
        },
        {
          "type": "person",
          "role": "contributor",
          "name": "Victor",
          "email": "victor.shih@gmail.com",
          "url": null
        },
        {
          "type": "person",
          "role": "contributor",
          "name": "thefourtheye",
          "email": "thechargingvolcano@gmail.com",
          "url": null
        },
        {
          "type": "person",
          "role": "contributor",
          "name": "Clay Carpenter",
          "email": "claycarpenter@gmail.com",
          "url": null
        },
        {
          "type": "person",
          "role": "contributor",
          "name": "bangbang93",
          "email": "bangbang93@163.com",
          "url": null
        },
        {
          "type": "person",
          "role": "contributor",
          "name": "Nick Malaguti",
          "email": "nmalaguti@palantir.com",
          "url": null
        },
        {
          "type": "person",
          "role": "contributor",
          "name": "Cedric Nelson",
          "email": "cedric.nelson@gmail.com",
          "url": null
        },
        {
          "type": "person",
          "role": "contributor",
          "name": "Kat March\u00e1n",
          "email": "kzm@sykosomatic.org",
          "url": null
        },
        {
          "type": "person",
          "role": "contributor",
          "name": "Andrew",
          "email": "talktome@aboutandrew.co.uk",
          "url": null
        },
        {
          "type": "person",
          "role": "contributor",
          "name": "Eduardo Pinho",
          "email": "enet4mikeenet@gmail.com",
          "url": null
        },
        {
          "type": "person",
          "role": "contributor",
          "name": "Rachel Hutchison",
          "email": "rhutchix@intel.com",
          "url": null
        },
        {
          "type": "person",
          "role": "contributor",
          "name": "Ryan Temple",
          "email": "ryantemple145@gmail.com",
          "url": null
        },
        {
          "type": "person",
          "role": "contributor",
          "name": "Eugene Sharygin",
          "email": "eush77@gmail.com",
          "url": null
        },
        {
          "type": "person",
          "role": "contributor",
          "name": "Nick Heiner",
          "email": "nick.heiner@opower.com",
          "url": null
        },
        {
          "type": "person",
          "role": "contributor",
          "name": "James Talmage",
          "email": "james@talmage.io",
          "url": null
        },
        {
          "type": "person",
          "role": "contributor",
          "name": "jane arc",
          "email": "jane@uber.com",
          "url": null
        },
        {
          "type": "person",
          "role": "contributor",
          "name": "Joseph Dykstra",
          "email": "josephdykstra@gmail.com",
          "url": null
        },
        {
          "type": "person",
          "role": "contributor",
          "name": "Joshua Egan",
          "email": "josh-egan@users.noreply.github.com",
          "url": null
        },
        {
          "type": "person",
          "role": "contributor",
          "name": "Thomas Cort",
          "email": "thomasc@ssimicro.com",
          "url": null
        },
        {
          "type": "person",
          "role": "contributor",
          "name": "Thaddee Tyl",
          "email": "thaddee.tyl@gmail.com",
          "url": null
        },
        {
          "type": "person",
          "role": "contributor",
          "name": "Steve Klabnik",
          "email": "steve@steveklabnik.com",
          "url": null
        },
        {
          "type": "person",
          "role": "contributor",
          "name": "Andrew Murray",
          "email": "radarhere@gmail.com",
          "url": null
        },
        {
          "type": "person",
          "role": "contributor",
          "name": "Stephan B\u00f6nnemann",
          "email": "stephan@excellenteasy.com",
          "url": null
        },
        {
          "type": "person",
          "role": "contributor",
          "name": "Kyle M. Tarplee",
          "email": "kyle.tarplee@numerica.us",
          "url": null
        },
        {
          "type": "person",
          "role": "contributor",
          "name": "Derek Peterson",
          "email": "derekpetey@gmail.com",
          "url": null
        },
        {
          "type": "person",
          "role": "contributor",
          "name": "Greg Whiteley",
          "email": "greg.whiteley@atomos.com",
          "url": null
        },
        {
          "type": "person",
          "role": "contributor",
          "name": "murgatroid99",
          "email": "mlumish@google.com",
          "url": null
        },
        {
          "type": "person",
          "role": "maintainer",
          "name": "isaacs",
          "email": "isaacs@npmjs.com",
          "url": null
        },
        {
          "type": "person",
          "role": "maintainer",
          "name": "othiym23",
          "email": "ogd@aoaioxxysz.net",
          "url": null
        },
        {
          "type": "person",
          "role": "maintainer",
          "name": "iarna",
          "email": "me@re-becca.org",
          "url": null
        },
        {
          "type": "person",
          "role": "maintainer",
          "name": "zkat",
          "email": "kat@sykosomatic.org",
          "url": null
        }
      ],
      "keywords": [
        "package manager",
        "modules",
        "install",
        "package.json"
      ],
      "homepage_url": "https://docs.npmjs.com/",
      "download_url": "https://registry.npmjs.org/npm/-/npm-2.13.5.tgz",
      "size": null,
      "sha1": "a124386bce4a90506f28ad4b1d1a804a17baaf32",
      "md5": null,
      "sha256": null,
      "sha512": null,
      "bug_tracking_url": "http://github.com/npm/npm/issues",
      "code_view_url": null,
      "vcs_url": "git+https://github.com/npm/npm.git@fc7bbf03e39cc48a8924b90696d28345a6a90f3c",
      "copyright": null,
      "license_expression": "artistic-2.0",
      "declared_license": [
        "Artistic-2.0"
      ],
      "notice_text": null,
      "root_path": "scan",
      "dependencies": [
        {
          "purl": "pkg:npm/abbrev",
          "requirement": "~1.0.7",
          "scope": "dependencies",
          "is_runtime": true,
          "is_optional": false,
          "is_resolved": false
        },
        {
          "purl": "pkg:npm/ansi",
          "requirement": "~0.3.0",
          "scope": "dependencies",
          "is_runtime": true,
          "is_optional": false,
          "is_resolved": false
        },
        {
          "purl": "pkg:npm/ansicolors",
          "requirement": "~0.3.2",
          "scope": "dependencies",
          "is_runtime": true,
          "is_optional": false,
          "is_resolved": false
        },
        {
          "purl": "pkg:npm/ansistyles",
          "requirement": "~0.1.3",
          "scope": "dependencies",
          "is_runtime": true,
          "is_optional": false,
          "is_resolved": false
        },
        {
          "purl": "pkg:npm/archy",
          "requirement": "~1.0.0",
          "scope": "dependencies",
          "is_runtime": true,
          "is_optional": false,
          "is_resolved": false
        },
        {
          "purl": "pkg:npm/async-some",
          "requirement": "~1.0.2",
          "scope": "dependencies",
          "is_runtime": true,
          "is_optional": false,
          "is_resolved": false
        },
        {
          "purl": "pkg:npm/block-stream",
          "requirement": "0.0.8",
          "scope": "dependencies",
          "is_runtime": true,
          "is_optional": false,
          "is_resolved": false
        },
        {
          "purl": "pkg:npm/char-spinner",
          "requirement": "~1.0.1",
          "scope": "dependencies",
          "is_runtime": true,
          "is_optional": false,
          "is_resolved": false
        },
        {
          "purl": "pkg:npm/chmodr",
          "requirement": "~1.0.1",
          "scope": "dependencies",
          "is_runtime": true,
          "is_optional": false,
          "is_resolved": false
        },
        {
          "purl": "pkg:npm/chownr",
          "requirement": "0.0.2",
          "scope": "dependencies",
          "is_runtime": true,
          "is_optional": false,
          "is_resolved": false
        },
        {
          "purl": "pkg:npm/cmd-shim",
          "requirement": "~2.0.1",
          "scope": "dependencies",
          "is_runtime": true,
          "is_optional": false,
          "is_resolved": false
        },
        {
          "purl": "pkg:npm/columnify",
          "requirement": "~1.5.1",
          "scope": "dependencies",
          "is_runtime": true,
          "is_optional": false,
          "is_resolved": false
        },
        {
          "purl": "pkg:npm/config-chain",
          "requirement": "~1.1.9",
          "scope": "dependencies",
          "is_runtime": true,
          "is_optional": false,
          "is_resolved": false
        },
        {
          "purl": "pkg:npm/dezalgo",
          "requirement": "~1.0.3",
          "scope": "dependencies",
          "is_runtime": true,
          "is_optional": false,
          "is_resolved": false
        },
        {
          "purl": "pkg:npm/editor",
          "requirement": "~1.0.0",
          "scope": "dependencies",
          "is_runtime": true,
          "is_optional": false,
          "is_resolved": false
        },
        {
          "purl": "pkg:npm/fs-vacuum",
          "requirement": "~1.2.6",
          "scope": "dependencies",
          "is_runtime": true,
          "is_optional": false,
          "is_resolved": false
        },
        {
          "purl": "pkg:npm/fs-write-stream-atomic",
          "requirement": "~1.0.3",
          "scope": "dependencies",
          "is_runtime": true,
          "is_optional": false,
          "is_resolved": false
        },
        {
          "purl": "pkg:npm/fstream",
          "requirement": "~1.0.7",
          "scope": "dependencies",
          "is_runtime": true,
          "is_optional": false,
          "is_resolved": false
        },
        {
          "purl": "pkg:npm/fstream-npm",
          "requirement": "~1.0.4",
          "scope": "dependencies",
          "is_runtime": true,
          "is_optional": false,
          "is_resolved": false
        },
        {
          "purl": "pkg:npm/github-url-from-git",
          "requirement": "~1.4.0",
          "scope": "dependencies",
          "is_runtime": true,
          "is_optional": false,
          "is_resolved": false
        },
        {
          "purl": "pkg:npm/github-url-from-username-repo",
          "requirement": "~1.0.2",
          "scope": "dependencies",
          "is_runtime": true,
          "is_optional": false,
          "is_resolved": false
        },
        {
          "purl": "pkg:npm/glob",
          "requirement": "~5.0.14",
          "scope": "dependencies",
          "is_runtime": true,
          "is_optional": false,
          "is_resolved": false
        },
        {
          "purl": "pkg:npm/graceful-fs",
          "requirement": "~4.1.2",
          "scope": "dependencies",
          "is_runtime": true,
          "is_optional": false,
          "is_resolved": false
        },
        {
          "purl": "pkg:npm/hosted-git-info",
          "requirement": "~2.1.4",
          "scope": "dependencies",
          "is_runtime": true,
          "is_optional": false,
          "is_resolved": false
        },
        {
          "purl": "pkg:npm/inflight",
          "requirement": "~1.0.4",
          "scope": "dependencies",
          "is_runtime": true,
          "is_optional": false,
          "is_resolved": false
        },
        {
          "purl": "pkg:npm/inherits",
          "requirement": "~2.0.1",
          "scope": "dependencies",
          "is_runtime": true,
          "is_optional": false,
          "is_resolved": false
        },
        {
          "purl": "pkg:npm/ini",
          "requirement": "~1.3.4",
          "scope": "dependencies",
          "is_runtime": true,
          "is_optional": false,
          "is_resolved": false
        },
        {
          "purl": "pkg:npm/init-package-json",
          "requirement": "~1.7.1",
          "scope": "dependencies",
          "is_runtime": true,
          "is_optional": false,
          "is_resolved": false
        },
        {
          "purl": "pkg:npm/lockfile",
          "requirement": "~1.0.1",
          "scope": "dependencies",
          "is_runtime": true,
          "is_optional": false,
          "is_resolved": false
        },
        {
          "purl": "pkg:npm/lru-cache",
          "requirement": "~2.6.5",
          "scope": "dependencies",
          "is_runtime": true,
          "is_optional": false,
          "is_resolved": false
        },
        {
          "purl": "pkg:npm/minimatch",
          "requirement": "~2.0.10",
          "scope": "dependencies",
          "is_runtime": true,
          "is_optional": false,
          "is_resolved": false
        },
        {
          "purl": "pkg:npm/mkdirp",
          "requirement": "~0.5.1",
          "scope": "dependencies",
          "is_runtime": true,
          "is_optional": false,
          "is_resolved": false
        },
        {
          "purl": "pkg:npm/node-gyp",
          "requirement": "~2.0.2",
          "scope": "dependencies",
          "is_runtime": true,
          "is_optional": false,
          "is_resolved": false
        },
        {
          "purl": "pkg:npm/nopt",
          "requirement": "~3.0.3",
          "scope": "dependencies",
          "is_runtime": true,
          "is_optional": false,
          "is_resolved": false
        },
        {
          "purl": "pkg:npm/normalize-git-url",
          "requirement": "~3.0.1",
          "scope": "dependencies",
          "is_runtime": true,
          "is_optional": false,
          "is_resolved": false
        },
        {
          "purl": "pkg:npm/normalize-package-data",
          "requirement": "~2.3.1",
          "scope": "dependencies",
          "is_runtime": true,
          "is_optional": false,
          "is_resolved": false
        },
        {
          "purl": "pkg:npm/npm-cache-filename",
          "requirement": "~1.0.2",
          "scope": "dependencies",
          "is_runtime": true,
          "is_optional": false,
          "is_resolved": false
        },
        {
          "purl": "pkg:npm/npm-install-checks",
          "requirement": "~1.0.6",
          "scope": "dependencies",
          "is_runtime": true,
          "is_optional": false,
          "is_resolved": false
        },
        {
          "purl": "pkg:npm/npm-package-arg",
          "requirement": "~4.0.2",
          "scope": "dependencies",
          "is_runtime": true,
          "is_optional": false,
          "is_resolved": false
        },
        {
          "purl": "pkg:npm/npm-registry-client",
          "requirement": "~6.5.1",
          "scope": "dependencies",
          "is_runtime": true,
          "is_optional": false,
          "is_resolved": false
        },
        {
          "purl": "pkg:npm/npm-user-validate",
          "requirement": "~0.1.2",
          "scope": "dependencies",
          "is_runtime": true,
          "is_optional": false,
          "is_resolved": false
        },
        {
          "purl": "pkg:npm/npmlog",
          "requirement": "~1.2.1",
          "scope": "dependencies",
          "is_runtime": true,
          "is_optional": false,
          "is_resolved": false
        },
        {
          "purl": "pkg:npm/once",
          "requirement": "~1.3.2",
          "scope": "dependencies",
          "is_runtime": true,
          "is_optional": false,
          "is_resolved": false
        },
        {
          "purl": "pkg:npm/opener",
          "requirement": "~1.4.1",
          "scope": "dependencies",
          "is_runtime": true,
          "is_optional": false,
          "is_resolved": false
        },
        {
          "purl": "pkg:npm/osenv",
          "requirement": "~0.1.3",
          "scope": "dependencies",
          "is_runtime": true,
          "is_optional": false,
          "is_resolved": false
        },
        {
          "purl": "pkg:npm/path-is-inside",
          "requirement": "~1.0.0",
          "scope": "dependencies",
          "is_runtime": true,
          "is_optional": false,
          "is_resolved": false
        },
        {
          "purl": "pkg:npm/read",
          "requirement": "~1.0.6",
          "scope": "dependencies",
          "is_runtime": true,
          "is_optional": false,
          "is_resolved": false
        },
        {
          "purl": "pkg:npm/read-installed",
          "requirement": "~4.0.2",
          "scope": "dependencies",
          "is_runtime": true,
          "is_optional": false,
          "is_resolved": false
        },
        {
          "purl": "pkg:npm/read-package-json",
          "requirement": "~2.0.0",
          "scope": "dependencies",
          "is_runtime": true,
          "is_optional": false,
          "is_resolved": false
        },
        {
          "purl": "pkg:npm/readable-stream",
          "requirement": "~1.1.13",
          "scope": "dependencies",
          "is_runtime": true,
          "is_optional": false,
          "is_resolved": false
        },
        {
          "purl": "pkg:npm/realize-package-specifier",
          "requirement": "~3.0.1",
          "scope": "dependencies",
          "is_runtime": true,
          "is_optional": false,
          "is_resolved": false
        },
        {
          "purl": "pkg:npm/request",
          "requirement": "~2.60.0",
          "scope": "dependencies",
          "is_runtime": true,
          "is_optional": false,
          "is_resolved": false
        },
        {
          "purl": "pkg:npm/retry",
          "requirement": "~0.6.1",
          "scope": "dependencies",
          "is_runtime": true,
          "is_optional": false,
          "is_resolved": false
        },
        {
          "purl": "pkg:npm/rimraf",
          "requirement": "~2.4.2",
          "scope": "dependencies",
          "is_runtime": true,
          "is_optional": false,
          "is_resolved": false
        },
        {
          "purl": "pkg:npm/semver",
          "requirement": "~5.0.1",
          "scope": "dependencies",
          "is_runtime": true,
          "is_optional": false,
          "is_resolved": false
        },
        {
          "purl": "pkg:npm/sha",
          "requirement": "~1.3.0",
          "scope": "dependencies",
          "is_runtime": true,
          "is_optional": false,
          "is_resolved": false
        },
        {
          "purl": "pkg:npm/slide",
          "requirement": "~1.1.6",
          "scope": "dependencies",
          "is_runtime": true,
          "is_optional": false,
          "is_resolved": false
        },
        {
          "purl": "pkg:npm/sorted-object",
          "requirement": "~1.0.0",
          "scope": "dependencies",
          "is_runtime": true,
          "is_optional": false,
          "is_resolved": false
        },
        {
          "purl": "pkg:npm/spdx",
          "requirement": "~0.4.1",
          "scope": "dependencies",
          "is_runtime": true,
          "is_optional": false,
          "is_resolved": false
        },
        {
          "purl": "pkg:npm/tar",
          "requirement": "~2.1.1",
          "scope": "dependencies",
          "is_runtime": true,
          "is_optional": false,
          "is_resolved": false
        },
        {
          "purl": "pkg:npm/text-table",
          "requirement": "~0.2.0",
          "scope": "dependencies",
          "is_runtime": true,
          "is_optional": false,
          "is_resolved": false
        },
        {
          "purl": "pkg:npm/uid-number",
          "requirement": "0.0.6",
          "scope": "dependencies",
          "is_runtime": true,
          "is_optional": false,
          "is_resolved": false
        },
        {
          "purl": "pkg:npm/umask",
          "requirement": "~1.1.0",
          "scope": "dependencies",
          "is_runtime": true,
          "is_optional": false,
          "is_resolved": false
        },
        {
          "purl": "pkg:npm/validate-npm-package-name",
          "requirement": "~2.2.2",
          "scope": "dependencies",
          "is_runtime": true,
          "is_optional": false,
          "is_resolved": false
        },
        {
          "purl": "pkg:npm/which",
          "requirement": "~1.1.1",
          "scope": "dependencies",
          "is_runtime": true,
          "is_optional": false,
          "is_resolved": false
        },
        {
          "purl": "pkg:npm/wrappy",
          "requirement": "~1.0.1",
          "scope": "dependencies",
          "is_runtime": true,
          "is_optional": false,
          "is_resolved": false
        },
        {
          "purl": "pkg:npm/write-file-atomic",
          "requirement": "~1.1.2",
          "scope": "dependencies",
          "is_runtime": true,
          "is_optional": false,
          "is_resolved": false
        },
        {
          "purl": "pkg:npm/validate-npm-package-license",
          "requirement": "*",
          "scope": "dependencies",
          "is_runtime": true,
          "is_optional": false,
          "is_resolved": false
        },
        {
          "purl": "pkg:npm/deep-equal",
          "requirement": "~1.0.0",
          "scope": "devDependencies",
          "is_runtime": false,
          "is_optional": true,
          "is_resolved": false
        },
        {
          "purl": "pkg:npm/marked",
          "requirement": "~0.3.3",
          "scope": "devDependencies",
          "is_runtime": false,
          "is_optional": true,
          "is_resolved": false
        },
        {
          "purl": "pkg:npm/marked-man",
          "requirement": "~0.1.5",
          "scope": "devDependencies",
          "is_runtime": false,
          "is_optional": true,
          "is_resolved": false
        },
        {
          "purl": "pkg:npm/nock",
          "requirement": "~2.10.0",
          "scope": "devDependencies",
          "is_runtime": false,
          "is_optional": true,
          "is_resolved": false
        },
        {
          "purl": "pkg:npm/npm-registry-couchapp",
          "requirement": "~2.6.7",
          "scope": "devDependencies",
          "is_runtime": false,
          "is_optional": true,
          "is_resolved": false
        },
        {
          "purl": "pkg:npm/npm-registry-mock",
          "requirement": "~1.0.0",
          "scope": "devDependencies",
          "is_runtime": false,
          "is_optional": true,
          "is_resolved": false
        },
        {
          "purl": "pkg:npm/require-inject",
          "requirement": "~1.2.0",
          "scope": "devDependencies",
          "is_runtime": false,
          "is_optional": true,
          "is_resolved": false
        },
        {
          "purl": "pkg:npm/sprintf-js",
          "requirement": "~1.0.2",
          "scope": "devDependencies",
          "is_runtime": false,
          "is_optional": true,
          "is_resolved": false
        },
        {
          "purl": "pkg:npm/tap",
          "requirement": "~1.3.1",
          "scope": "devDependencies",
          "is_runtime": false,
          "is_optional": true,
          "is_resolved": false
        }
      ],
      "contains_source_code": null,
      "source_packages": [],
      "extra_data": {},
      "purl": "pkg:npm/npm@2.13.5",
      "repository_homepage_url": "https://www.npmjs.com/package/npm",
      "repository_download_url": "https://registry.npmjs.org/npm/-/npm-2.13.5.tgz",
      "api_data_url": "https://registry.npmjs.org/npm/2.13.5",
      "files": [
        {
          "path": "scan/package.json",
          "type": "file"
        }
      ]
    }
  ],
  "summary": {
    "license_expressions": [
      {
        "value": "zlib",
        "count": 12
      },
      {
        "value": "lgpl-2.1-plus",
        "count": 3
      },
      {
        "value": "artistic-2.0",
        "count": 1
      },
      {
        "value": "boost-1.0",
        "count": 1
      },
      {
        "value": "cc-by-2.5",
        "count": 1
      },
      {
        "value": "cc0-1.0",
        "count": 1
      },
      {
        "value": "gpl-2.0-plus WITH ada-linking-exception",
        "count": 1
      },
      {
        "value": "mit-old-style",
        "count": 1
      }
    ],
    "copyrights": [
      {
        "value": null,
        "count": 6
      },
      {
        "value": "Copyright (c) Jean-loup Gailly",
        "count": 4
      },
      {
        "value": "Copyright (c) Mark Adler",
        "count": 4
      },
      {
        "value": "Copyright (c) Jean-loup Gailly and Mark Adler",
        "count": 3
      },
      {
        "value": "Copyright (c) Brian Goetz and Tim Peierls",
        "count": 1
      },
      {
        "value": "Copyright (c) Christian Michelsen Research AS Advanced Computing",
        "count": 1
      },
      {
        "value": "Copyright (c) Dmitriy Anisimkov",
        "count": 1
      },
      {
        "value": "Copyright (c) Jean-loup Gailly, Brian Raiter and Gilles Vollant",
        "count": 1
      },
      {
        "value": "Copyright (c) by Henrik Ravn",
        "count": 1
      },
      {
        "value": "Copyright Henrik Ravn",
        "count": 1
      },
      {
        "value": "Copyright JBoss Inc., and individual contributors",
        "count": 1
      },
      {
        "value": "Copyright Red Hat Middleware LLC, and individual contributors",
        "count": 1
      },
      {
        "value": "Copyright Red Hat, Inc. and individual contributors",
        "count": 1
      }
    ],
    "holders": [
      {
        "value": null,
        "count": 6
      },
      {
        "value": "Jean-loup Gailly",
        "count": 4
      },
      {
        "value": "Mark Adler",
        "count": 4
      },
      {
        "value": "Jean-loup Gailly and Mark Adler",
        "count": 3
      },
      {
        "value": "Henrik Ravn",
        "count": 2
      },
      {
        "value": "Brian Goetz and Tim Peierls",
        "count": 1
      },
      {
        "value": "Christian Michelsen Research AS Advanced Computing",
        "count": 1
      },
      {
        "value": "Dmitriy Anisimkov",
        "count": 1
      },
      {
        "value": "JBoss Inc., and individual contributors",
        "count": 1
      },
      {
        "value": "Jean-loup Gailly, Brian Raiter and Gilles Vollant",
        "count": 1
      },
      {
        "value": "Red Hat Middleware LLC, and individual contributors",
        "count": 1
      },
      {
        "value": "Red Hat, Inc. and individual contributors",
        "count": 1
      }
    ],
    "authors": [
      {
        "value": null,
        "count": 20
      },
      {
        "value": "Bela Ban",
        "count": 4
      },
      {
        "value": "Gilles Vollant",
        "count": 1
      },
      {
        "value": "name' Isaac Z.",
        "count": 1
      }
    ],
    "programming_language": [
      {
        "value": "C",
        "count": 12
      },
      {
        "value": "Java",
        "count": 7
      },
      {
        "value": "C#",
        "count": 2
      },
      {
        "value": "GAS",
        "count": 1
      }
<<<<<<< HEAD
    ],
    "package_manifests": []
=======
    ]
>>>>>>> 152abdaa
  },
  "files": [
    {
      "path": "scan",
      "type": "directory",
      "name": "scan",
      "base_name": "scan",
      "extension": "",
      "size": 0,
      "sha1": null,
      "md5": null,
      "sha256": null,
      "mime_type": null,
      "file_type": null,
      "programming_language": null,
      "is_binary": false,
      "is_text": false,
      "is_archive": false,
      "is_media": false,
      "is_source": false,
      "is_script": false,
      "licenses": [],
      "license_expressions": [],
      "percentage_of_license_text": 0,
      "copyrights": [],
      "holders": [],
      "authors": [],
      "package_manifests": [],
      "summary": {
        "license_expressions": [
          {
            "value": "zlib",
            "count": 12
          },
          {
            "value": "lgpl-2.1-plus",
            "count": 3
          },
          {
            "value": "artistic-2.0",
            "count": 1
          },
          {
            "value": "boost-1.0",
            "count": 1
          },
          {
            "value": "cc-by-2.5",
            "count": 1
          },
          {
            "value": "cc0-1.0",
            "count": 1
          },
          {
            "value": "gpl-2.0-plus WITH ada-linking-exception",
            "count": 1
          },
          {
            "value": "mit-old-style",
            "count": 1
          }
        ],
        "copyrights": [
          {
            "value": null,
            "count": 6
          },
          {
            "value": "Copyright (c) Jean-loup Gailly",
            "count": 4
          },
          {
            "value": "Copyright (c) Mark Adler",
            "count": 4
          },
          {
            "value": "Copyright (c) Jean-loup Gailly and Mark Adler",
            "count": 3
          },
          {
            "value": "Copyright (c) Brian Goetz and Tim Peierls",
            "count": 1
          },
          {
            "value": "Copyright (c) Christian Michelsen Research AS Advanced Computing",
            "count": 1
          },
          {
            "value": "Copyright (c) Dmitriy Anisimkov",
            "count": 1
          },
          {
            "value": "Copyright (c) Jean-loup Gailly, Brian Raiter and Gilles Vollant",
            "count": 1
          },
          {
            "value": "Copyright (c) by Henrik Ravn",
            "count": 1
          },
          {
            "value": "Copyright Henrik Ravn",
            "count": 1
          },
          {
            "value": "Copyright JBoss Inc., and individual contributors",
            "count": 1
          },
          {
            "value": "Copyright Red Hat Middleware LLC, and individual contributors",
            "count": 1
          },
          {
            "value": "Copyright Red Hat, Inc. and individual contributors",
            "count": 1
          }
        ],
        "holders": [
          {
            "value": null,
            "count": 6
          },
          {
            "value": "Jean-loup Gailly",
            "count": 4
          },
          {
            "value": "Mark Adler",
            "count": 4
          },
          {
            "value": "Jean-loup Gailly and Mark Adler",
            "count": 3
          },
          {
            "value": "Henrik Ravn",
            "count": 2
          },
          {
            "value": "Brian Goetz and Tim Peierls",
            "count": 1
          },
          {
            "value": "Christian Michelsen Research AS Advanced Computing",
            "count": 1
          },
          {
            "value": "Dmitriy Anisimkov",
            "count": 1
          },
          {
            "value": "JBoss Inc., and individual contributors",
            "count": 1
          },
          {
            "value": "Jean-loup Gailly, Brian Raiter and Gilles Vollant",
            "count": 1
          },
          {
            "value": "Red Hat Middleware LLC, and individual contributors",
            "count": 1
          },
          {
            "value": "Red Hat, Inc. and individual contributors",
            "count": 1
          }
        ],
        "authors": [
          {
            "value": null,
            "count": 20
          },
          {
            "value": "Bela Ban",
            "count": 4
          },
          {
            "value": "Gilles Vollant",
            "count": 1
          },
          {
            "value": "name' Isaac Z.",
            "count": 1
          }
        ],
        "programming_language": [
          {
            "value": "C",
            "count": 12
          },
          {
            "value": "Java",
            "count": 7
          },
          {
            "value": "C#",
            "count": 2
          },
          {
            "value": "GAS",
            "count": 1
          }
<<<<<<< HEAD
        ],
        "package_manifests": []
=======
        ]
>>>>>>> 152abdaa
      },
      "files_count": 26,
      "dirs_count": 9,
      "size_count": 58647,
      "scan_errors": []
    },
    {
      "path": "scan/JGroups",
      "type": "directory",
      "name": "JGroups",
      "base_name": "JGroups",
      "extension": "",
      "size": 0,
      "sha1": null,
      "md5": null,
      "sha256": null,
      "mime_type": null,
      "file_type": null,
      "programming_language": null,
      "is_binary": false,
      "is_text": false,
      "is_archive": false,
      "is_media": false,
      "is_source": false,
      "is_script": false,
      "licenses": [],
      "license_expressions": [],
      "percentage_of_license_text": 0,
      "copyrights": [],
      "holders": [],
      "authors": [],
      "package_manifests": [],
      "summary": {
        "license_expressions": [
          {
            "value": "lgpl-2.1-plus",
            "count": 3
          },
          {
            "value": "cc-by-2.5",
            "count": 1
          }
        ],
        "copyrights": [
          {
            "value": null,
            "count": 3
          },
          {
            "value": "Copyright (c) Brian Goetz and Tim Peierls",
            "count": 1
          },
          {
            "value": "Copyright JBoss Inc., and individual contributors",
            "count": 1
          },
          {
            "value": "Copyright Red Hat Middleware LLC, and individual contributors",
            "count": 1
          },
          {
            "value": "Copyright Red Hat, Inc. and individual contributors",
            "count": 1
          }
        ],
        "holders": [
          {
            "value": null,
            "count": 3
          },
          {
            "value": "Brian Goetz and Tim Peierls",
            "count": 1
          },
          {
            "value": "JBoss Inc., and individual contributors",
            "count": 1
          },
          {
            "value": "Red Hat Middleware LLC, and individual contributors",
            "count": 1
          },
          {
            "value": "Red Hat, Inc. and individual contributors",
            "count": 1
          }
        ],
        "authors": [
          {
            "value": "Bela Ban",
            "count": 4
          },
          {
            "value": null,
            "count": 3
          }
        ],
        "programming_language": [
          {
            "value": "Java",
            "count": 7
          }
<<<<<<< HEAD
        ],
        "package_manifests": []
=======
        ]
>>>>>>> 152abdaa
      },
      "files_count": 7,
      "dirs_count": 1,
      "size_count": 4227,
      "scan_errors": []
    },
    {
      "path": "scan/JGroups/src",
      "type": "directory",
      "name": "src",
      "base_name": "src",
      "extension": "",
      "size": 0,
      "sha1": null,
      "md5": null,
      "sha256": null,
      "mime_type": null,
      "file_type": null,
      "programming_language": null,
      "is_binary": false,
      "is_text": false,
      "is_archive": false,
      "is_media": false,
      "is_source": false,
      "is_script": false,
      "licenses": [],
      "license_expressions": [],
      "percentage_of_license_text": 0,
      "copyrights": [],
      "holders": [],
      "authors": [],
      "package_manifests": [],
      "summary": {
        "license_expressions": [
          {
            "value": "lgpl-2.1-plus",
            "count": 3
          },
          {
            "value": "cc-by-2.5",
            "count": 1
          }
        ],
        "copyrights": [
          {
            "value": null,
            "count": 3
          },
          {
            "value": "Copyright (c) Brian Goetz and Tim Peierls",
            "count": 1
          },
          {
            "value": "Copyright JBoss Inc., and individual contributors",
            "count": 1
          },
          {
            "value": "Copyright Red Hat Middleware LLC, and individual contributors",
            "count": 1
          },
          {
            "value": "Copyright Red Hat, Inc. and individual contributors",
            "count": 1
          }
        ],
        "holders": [
          {
            "value": null,
            "count": 3
          },
          {
            "value": "Brian Goetz and Tim Peierls",
            "count": 1
          },
          {
            "value": "JBoss Inc., and individual contributors",
            "count": 1
          },
          {
            "value": "Red Hat Middleware LLC, and individual contributors",
            "count": 1
          },
          {
            "value": "Red Hat, Inc. and individual contributors",
            "count": 1
          }
        ],
        "authors": [
          {
            "value": "Bela Ban",
            "count": 4
          },
          {
            "value": null,
            "count": 3
          }
        ],
        "programming_language": [
          {
            "value": "Java",
            "count": 7
          }
<<<<<<< HEAD
        ],
        "package_manifests": []
=======
        ]
>>>>>>> 152abdaa
      },
      "files_count": 7,
      "dirs_count": 0,
      "size_count": 4227,
      "scan_errors": []
    },
    {
      "path": "scan/JGroups/src/FixedMembershipToken.java",
      "type": "file",
      "name": "FixedMembershipToken.java",
      "base_name": "FixedMembershipToken",
      "extension": ".java",
      "size": 1016,
      "sha1": "d0d55d2ae0842afee96695bcc8be939e763704ec",
      "md5": "301dfe021b3b4076b9f8d49577205b44",
      "sha256": "ff6dfac01c9b7ad9fcb5e646db83b482f5f720d981f0ca6c68828c5aa4ec784b",
      "mime_type": "text/plain",
      "file_type": "ASCII text",
      "programming_language": "Java",
      "is_binary": false,
      "is_text": true,
      "is_archive": false,
      "is_media": false,
      "is_source": true,
      "is_script": false,
      "licenses": [
        {
          "key": "lgpl-2.1-plus",
          "score": 100.0,
          "name": "GNU Lesser General Public License 2.1 or later",
          "short_name": "LGPL 2.1 or later",
          "category": "Copyleft Limited",
          "is_exception": false,
          "is_unknown": false,
          "owner": "Free Software Foundation (FSF)",
          "homepage_url": "http://www.gnu.org/licenses/old-licenses/lgpl-2.1-standalone.html",
          "text_url": "http://www.gnu.org/licenses/old-licenses/lgpl-2.1-standalone.html",
          "reference_url": "https://scancode-licensedb.aboutcode.org/lgpl-2.1-plus",
          "scancode_text_url": "https://github.com/nexB/scancode-toolkit/tree/develop/src/licensedcode/data/licenses/lgpl-2.1-plus.LICENSE",
          "scancode_data_url": "https://github.com/nexB/scancode-toolkit/tree/develop/src/licensedcode/data/licenses/lgpl-2.1-plus.yml",
          "spdx_license_key": "LGPL-2.1-or-later",
          "spdx_url": "https://spdx.org/licenses/LGPL-2.1-or-later",
          "start_line": 7,
          "end_line": 20,
          "matched_rule": {
            "identifier": "lgpl-2.1-plus_59.RULE",
            "license_expression": "lgpl-2.1-plus",
            "licenses": [
              "lgpl-2.1-plus"
            ],
            "referenced_filenames": [],
            "is_license_text": false,
            "is_license_notice": true,
            "is_license_reference": false,
            "is_license_tag": false,
            "is_license_intro": false,
            "has_unknown": false,
            "matcher": "2-aho",
            "rule_length": 125,
            "matched_length": 125,
            "match_coverage": 100.0,
            "rule_relevance": 100
          }
        }
      ],
      "license_expressions": [
        "lgpl-2.1-plus"
      ],
      "percentage_of_license_text": 79.62,
      "copyrights": [
        {
          "value": "Copyright 2005, JBoss Inc., and individual contributors",
          "start_line": 3,
          "end_line": 3
        }
      ],
      "holders": [
        {
          "value": "JBoss Inc., and individual contributors",
          "start_line": 3,
          "end_line": 3
        }
      ],
      "authors": [],
      "package_manifests": [],
      "summary": {
        "license_expressions": [
          {
            "value": "lgpl-2.1-plus",
            "count": 1
          }
        ],
        "copyrights": [
          {
            "value": "Copyright JBoss Inc., and individual contributors",
            "count": 1
          }
        ],
        "holders": [
          {
            "value": "JBoss Inc., and individual contributors",
            "count": 1
          }
        ],
        "authors": [
          {
            "value": null,
            "count": 1
          }
        ],
        "programming_language": [
          {
            "value": "Java",
            "count": 1
          }
<<<<<<< HEAD
        ],
        "package_manifests": []
=======
        ]
>>>>>>> 152abdaa
      },
      "files_count": 0,
      "dirs_count": 0,
      "size_count": 0,
      "scan_errors": []
    },
    {
      "path": "scan/JGroups/src/GuardedBy.java",
      "type": "file",
      "name": "GuardedBy.java",
      "base_name": "GuardedBy",
      "extension": ".java",
      "size": 482,
      "sha1": "21ec75514ce72011c4e86c977505c024832c1b63",
      "md5": "5165fdeefda7a55c13e44c5e56cac920",
      "sha256": "8553411bf58f4ac35fc9e7d6142f11fc2fbef33e50a77f514a253135807afd44",
      "mime_type": "text/plain",
      "file_type": "ASCII text",
      "programming_language": "Java",
      "is_binary": false,
      "is_text": true,
      "is_archive": false,
      "is_media": false,
      "is_source": true,
      "is_script": false,
      "licenses": [
        {
          "key": "cc-by-2.5",
          "score": 100.0,
          "name": "Creative Commons Attribution License 2.5",
          "short_name": "CC-BY-2.5",
          "category": "Permissive",
          "is_exception": false,
          "is_unknown": false,
          "owner": "Creative Commons",
          "homepage_url": "http://creativecommons.org/licenses/by/2.5/",
          "text_url": "http://creativecommons.org/licenses/by/2.5/legalcode",
          "reference_url": "https://scancode-licensedb.aboutcode.org/cc-by-2.5",
          "scancode_text_url": "https://github.com/nexB/scancode-toolkit/tree/develop/src/licensedcode/data/licenses/cc-by-2.5.LICENSE",
          "scancode_data_url": "https://github.com/nexB/scancode-toolkit/tree/develop/src/licensedcode/data/licenses/cc-by-2.5.yml",
          "spdx_license_key": "CC-BY-2.5",
          "spdx_url": "https://spdx.org/licenses/CC-BY-2.5",
          "start_line": 4,
          "end_line": 5,
          "matched_rule": {
            "identifier": "cc-by-2.5_4.RULE",
            "license_expression": "cc-by-2.5",
            "licenses": [
              "cc-by-2.5"
            ],
            "referenced_filenames": [],
            "is_license_text": false,
            "is_license_notice": true,
            "is_license_reference": false,
            "is_license_tag": false,
            "is_license_intro": false,
            "has_unknown": false,
            "matcher": "2-aho",
            "rule_length": 14,
            "matched_length": 14,
            "match_coverage": 100.0,
            "rule_relevance": 100
          }
        }
      ],
      "license_expressions": [
        "cc-by-2.5"
      ],
      "percentage_of_license_text": 19.72,
      "copyrights": [
        {
          "value": "Copyright (c) 2005 Brian Goetz and Tim Peierls",
          "start_line": 3,
          "end_line": 3
        }
      ],
      "holders": [
        {
          "value": "Brian Goetz and Tim Peierls",
          "start_line": 3,
          "end_line": 3
        }
      ],
      "authors": [
        {
          "value": "Bela Ban",
          "start_line": 10,
          "end_line": 10
        }
      ],
      "package_manifests": [],
      "summary": {
        "license_expressions": [
          {
            "value": "cc-by-2.5",
            "count": 1
          }
        ],
        "copyrights": [
          {
            "value": "Copyright (c) Brian Goetz and Tim Peierls",
            "count": 1
          }
        ],
        "holders": [
          {
            "value": "Brian Goetz and Tim Peierls",
            "count": 1
          }
        ],
        "authors": [
          {
            "value": "Bela Ban",
            "count": 1
          }
        ],
        "programming_language": [
          {
            "value": "Java",
            "count": 1
          }
<<<<<<< HEAD
        ],
        "package_manifests": []
=======
        ]
>>>>>>> 152abdaa
      },
      "files_count": 0,
      "dirs_count": 0,
      "size_count": 0,
      "scan_errors": []
    },
    {
      "path": "scan/JGroups/src/ImmutableReference.java",
      "type": "file",
      "name": "ImmutableReference.java",
      "base_name": "ImmutableReference",
      "extension": ".java",
      "size": 1023,
      "sha1": "aee1bb33424e7c1264f85c9aad40d43c3738f871",
      "md5": "53a91ff66fdc4d812d7656b4e807bfd2",
      "sha256": "ec1427fc2f7e322e6a4d5d99f8119310d6586aaaf5b30b2904b4ccd27966e120",
      "mime_type": "text/plain",
      "file_type": "ASCII text",
      "programming_language": "Java",
      "is_binary": false,
      "is_text": true,
      "is_archive": false,
      "is_media": false,
      "is_source": true,
      "is_script": false,
      "licenses": [
        {
          "key": "lgpl-2.1-plus",
          "score": 100.0,
          "name": "GNU Lesser General Public License 2.1 or later",
          "short_name": "LGPL 2.1 or later",
          "category": "Copyleft Limited",
          "is_exception": false,
          "is_unknown": false,
          "owner": "Free Software Foundation (FSF)",
          "homepage_url": "http://www.gnu.org/licenses/old-licenses/lgpl-2.1-standalone.html",
          "text_url": "http://www.gnu.org/licenses/old-licenses/lgpl-2.1-standalone.html",
          "reference_url": "https://scancode-licensedb.aboutcode.org/lgpl-2.1-plus",
          "scancode_text_url": "https://github.com/nexB/scancode-toolkit/tree/develop/src/licensedcode/data/licenses/lgpl-2.1-plus.LICENSE",
          "scancode_data_url": "https://github.com/nexB/scancode-toolkit/tree/develop/src/licensedcode/data/licenses/lgpl-2.1-plus.yml",
          "spdx_license_key": "LGPL-2.1-or-later",
          "spdx_url": "https://spdx.org/licenses/LGPL-2.1-or-later",
          "start_line": 7,
          "end_line": 20,
          "matched_rule": {
            "identifier": "lgpl-2.1-plus_59.RULE",
            "license_expression": "lgpl-2.1-plus",
            "licenses": [
              "lgpl-2.1-plus"
            ],
            "referenced_filenames": [],
            "is_license_text": false,
            "is_license_notice": true,
            "is_license_reference": false,
            "is_license_tag": false,
            "is_license_intro": false,
            "has_unknown": false,
            "matcher": "2-aho",
            "rule_length": 125,
            "matched_length": 125,
            "match_coverage": 100.0,
            "rule_relevance": 100
          }
        }
      ],
      "license_expressions": [
        "lgpl-2.1-plus"
      ],
      "percentage_of_license_text": 78.62,
      "copyrights": [
        {
          "value": "Copyright 2010, Red Hat, Inc. and individual contributors",
          "start_line": 3,
          "end_line": 3
        }
      ],
      "holders": [
        {
          "value": "Red Hat, Inc. and individual contributors",
          "start_line": 3,
          "end_line": 3
        }
      ],
      "authors": [],
      "package_manifests": [],
      "summary": {
        "license_expressions": [
          {
            "value": "lgpl-2.1-plus",
            "count": 1
          }
        ],
        "copyrights": [
          {
            "value": "Copyright Red Hat, Inc. and individual contributors",
            "count": 1
          }
        ],
        "holders": [
          {
            "value": "Red Hat, Inc. and individual contributors",
            "count": 1
          }
        ],
        "authors": [
          {
            "value": null,
            "count": 1
          }
        ],
        "programming_language": [
          {
            "value": "Java",
            "count": 1
          }
<<<<<<< HEAD
        ],
        "package_manifests": []
=======
        ]
>>>>>>> 152abdaa
      },
      "files_count": 0,
      "dirs_count": 0,
      "size_count": 0,
      "scan_errors": []
    },
    {
      "path": "scan/JGroups/src/RATE_LIMITER.java",
      "type": "file",
      "name": "RATE_LIMITER.java",
      "base_name": "RATE_LIMITER",
      "extension": ".java",
      "size": 269,
      "sha1": "8da19aa25da421608fbe9f4f5eeb122ab35fd01e",
      "md5": "52540f80f5c22d8d13627c57b76d44f4",
      "sha256": "c3bcefbbb2706f65410b4bb91d531e2ec461fa4586135becc8865adeca3385c8",
      "mime_type": "text/plain",
      "file_type": "ASCII text",
      "programming_language": "Java",
      "is_binary": false,
      "is_text": true,
      "is_archive": false,
      "is_media": false,
      "is_source": true,
      "is_script": false,
      "licenses": [],
      "license_expressions": [],
      "percentage_of_license_text": 0,
      "copyrights": [],
      "holders": [],
      "authors": [
        {
          "value": "Bela Ban",
          "start_line": 4,
          "end_line": 4
        }
      ],
      "package_manifests": [],
      "summary": {
        "license_expressions": [
          {
            "value": null,
            "count": 1
          }
        ],
        "copyrights": [
          {
            "value": null,
            "count": 1
          }
        ],
        "holders": [
          {
            "value": null,
            "count": 1
          }
        ],
        "authors": [
          {
            "value": "Bela Ban",
            "count": 1
          }
        ],
        "programming_language": [
          {
            "value": "Java",
            "count": 1
          }
<<<<<<< HEAD
        ],
        "package_manifests": []
=======
        ]
>>>>>>> 152abdaa
      },
      "files_count": 0,
      "dirs_count": 0,
      "size_count": 0,
      "scan_errors": []
    },
    {
      "path": "scan/JGroups/src/RouterStub.java",
      "type": "file",
      "name": "RouterStub.java",
      "base_name": "RouterStub",
      "extension": ".java",
      "size": 153,
      "sha1": "c1baa345449b4b91e61886dadea8f1bbea034eb4",
      "md5": "a0b4e3f4d679a98d11d75e7e27e894af",
      "sha256": "5c0f94fc518daca08e74fd117fef09d6dd090b0fd623a47edde451be3aed28c7",
      "mime_type": "text/plain",
      "file_type": "ASCII text",
      "programming_language": "Java",
      "is_binary": false,
      "is_text": true,
      "is_archive": false,
      "is_media": false,
      "is_source": true,
      "is_script": false,
      "licenses": [],
      "license_expressions": [],
      "percentage_of_license_text": 0,
      "copyrights": [],
      "holders": [],
      "authors": [
        {
          "value": "Bela Ban",
          "start_line": 3,
          "end_line": 3
        }
      ],
      "package_manifests": [],
      "summary": {
        "license_expressions": [
          {
            "value": null,
            "count": 1
          }
        ],
        "copyrights": [
          {
            "value": null,
            "count": 1
          }
        ],
        "holders": [
          {
            "value": null,
            "count": 1
          }
        ],
        "authors": [
          {
            "value": "Bela Ban",
            "count": 1
          }
        ],
        "programming_language": [
          {
            "value": "Java",
            "count": 1
          }
<<<<<<< HEAD
        ],
        "package_manifests": []
=======
        ]
>>>>>>> 152abdaa
      },
      "files_count": 0,
      "dirs_count": 0,
      "size_count": 0,
      "scan_errors": []
    },
    {
      "path": "scan/JGroups/src/RouterStubManager.java",
      "type": "file",
      "name": "RouterStubManager.java",
      "base_name": "RouterStubManager",
      "extension": ".java",
      "size": 1032,
      "sha1": "a51c5bbb738c1c1cd1f58c79060fa5ea4d0dd753",
      "md5": "cae07c80e6f79864de002700bf9ab02f",
      "sha256": "fe96061d23b37c98913379d54c5388cffdc99239807c2caf8c96d7d10321d085",
      "mime_type": "text/plain",
      "file_type": "ASCII text",
      "programming_language": "Java",
      "is_binary": false,
      "is_text": true,
      "is_archive": false,
      "is_media": false,
      "is_source": true,
      "is_script": false,
      "licenses": [
        {
          "key": "lgpl-2.1-plus",
          "score": 100.0,
          "name": "GNU Lesser General Public License 2.1 or later",
          "short_name": "LGPL 2.1 or later",
          "category": "Copyleft Limited",
          "is_exception": false,
          "is_unknown": false,
          "owner": "Free Software Foundation (FSF)",
          "homepage_url": "http://www.gnu.org/licenses/old-licenses/lgpl-2.1-standalone.html",
          "text_url": "http://www.gnu.org/licenses/old-licenses/lgpl-2.1-standalone.html",
          "reference_url": "https://scancode-licensedb.aboutcode.org/lgpl-2.1-plus",
          "scancode_text_url": "https://github.com/nexB/scancode-toolkit/tree/develop/src/licensedcode/data/licenses/lgpl-2.1-plus.LICENSE",
          "scancode_data_url": "https://github.com/nexB/scancode-toolkit/tree/develop/src/licensedcode/data/licenses/lgpl-2.1-plus.yml",
          "spdx_license_key": "LGPL-2.1-or-later",
          "spdx_url": "https://spdx.org/licenses/LGPL-2.1-or-later",
          "start_line": 7,
          "end_line": 20,
          "matched_rule": {
            "identifier": "lgpl-2.1-plus_59.RULE",
            "license_expression": "lgpl-2.1-plus",
            "licenses": [
              "lgpl-2.1-plus"
            ],
            "referenced_filenames": [],
            "is_license_text": false,
            "is_license_notice": true,
            "is_license_reference": false,
            "is_license_tag": false,
            "is_license_intro": false,
            "has_unknown": false,
            "matcher": "2-aho",
            "rule_length": 125,
            "matched_length": 125,
            "match_coverage": 100.0,
            "rule_relevance": 100
          }
        }
      ],
      "license_expressions": [
        "lgpl-2.1-plus"
      ],
      "percentage_of_license_text": 78.12,
      "copyrights": [
        {
          "value": "Copyright 2009, Red Hat Middleware LLC, and individual contributors",
          "start_line": 3,
          "end_line": 3
        }
      ],
      "holders": [
        {
          "value": "Red Hat Middleware LLC, and individual contributors",
          "start_line": 3,
          "end_line": 3
        }
      ],
      "authors": [],
      "package_manifests": [],
      "summary": {
        "license_expressions": [
          {
            "value": "lgpl-2.1-plus",
            "count": 1
          }
        ],
        "copyrights": [
          {
            "value": "Copyright Red Hat Middleware LLC, and individual contributors",
            "count": 1
          }
        ],
        "holders": [
          {
            "value": "Red Hat Middleware LLC, and individual contributors",
            "count": 1
          }
        ],
        "authors": [
          {
            "value": null,
            "count": 1
          }
        ],
        "programming_language": [
          {
            "value": "Java",
            "count": 1
          }
<<<<<<< HEAD
        ],
        "package_manifests": []
=======
        ]
>>>>>>> 152abdaa
      },
      "files_count": 0,
      "dirs_count": 0,
      "size_count": 0,
      "scan_errors": []
    },
    {
      "path": "scan/JGroups/src/S3_PING.java",
      "type": "file",
      "name": "S3_PING.java",
      "base_name": "S3_PING",
      "extension": ".java",
      "size": 252,
      "sha1": "a7a9763832eb31e1f7f7927d6288df284b70c6e5",
      "md5": "ffb481f2a0c6262d0f7d1e9a4681a6ca",
      "sha256": "5470e41b0bfba6adb43649215df756f1a4a5173ceed6127af1b38801651efde2",
      "mime_type": "text/plain",
      "file_type": "ASCII text",
      "programming_language": "Java",
      "is_binary": false,
      "is_text": true,
      "is_archive": false,
      "is_media": false,
      "is_source": true,
      "is_script": false,
      "licenses": [],
      "license_expressions": [],
      "percentage_of_license_text": 0,
      "copyrights": [],
      "holders": [],
      "authors": [
        {
          "value": "Bela Ban",
          "start_line": 3,
          "end_line": 3
        }
      ],
      "package_manifests": [],
      "summary": {
        "license_expressions": [
          {
            "value": null,
            "count": 1
          }
        ],
        "copyrights": [
          {
            "value": null,
            "count": 1
          }
        ],
        "holders": [
          {
            "value": null,
            "count": 1
          }
        ],
        "authors": [
          {
            "value": "Bela Ban",
            "count": 1
          }
        ],
        "programming_language": [
          {
            "value": "Java",
            "count": 1
          }
<<<<<<< HEAD
        ],
        "package_manifests": []
=======
        ]
>>>>>>> 152abdaa
      },
      "files_count": 0,
      "dirs_count": 0,
      "size_count": 0,
      "scan_errors": []
    },
    {
      "path": "scan/README",
      "type": "file",
      "name": "README",
      "base_name": "README",
      "extension": "",
      "size": 236,
      "sha1": "2e07e32c52d607204fad196052d70e3d18fb8636",
      "md5": "effc6856ef85a9250fb1a470792b3f38",
      "sha256": "165da86bfdf296cd5a0a3e20c1d1ee86d70ecb8a1fa579d6f8cadad8eee85878",
      "mime_type": "text/plain",
      "file_type": "ASCII text",
      "programming_language": null,
      "is_binary": false,
      "is_text": true,
      "is_archive": false,
      "is_media": false,
      "is_source": false,
      "is_script": false,
      "licenses": [],
      "license_expressions": [],
      "percentage_of_license_text": 0,
      "copyrights": [],
      "holders": [],
      "authors": [],
      "package_manifests": [],
      "summary": {
        "license_expressions": [
          {
            "value": null,
            "count": 1
          }
        ],
        "copyrights": [
          {
            "value": null,
            "count": 1
          }
        ],
        "holders": [
          {
            "value": null,
            "count": 1
          }
        ],
        "authors": [
          {
            "value": null,
            "count": 1
          }
        ],
        "programming_language": [
          {
            "value": null,
            "count": 1
          }
<<<<<<< HEAD
        ],
        "package_manifests": []
=======
        ]
>>>>>>> 152abdaa
      },
      "files_count": 0,
      "dirs_count": 0,
      "size_count": 0,
      "scan_errors": []
    },
    {
      "path": "scan/arch",
      "type": "directory",
      "name": "arch",
      "base_name": "arch",
      "extension": "",
      "size": 0,
      "sha1": null,
      "md5": null,
      "sha256": null,
      "mime_type": null,
      "file_type": null,
      "programming_language": null,
      "is_binary": false,
      "is_text": false,
      "is_archive": false,
      "is_media": false,
      "is_source": false,
      "is_script": false,
      "licenses": [],
      "license_expressions": [],
      "percentage_of_license_text": 0,
      "copyrights": [],
      "holders": [],
      "authors": [],
      "package_manifests": [],
      "summary": {
        "license_expressions": [
          {
            "value": "zlib",
            "count": 3
          }
        ],
        "copyrights": [
          {
            "value": "Copyright (c) Jean-loup Gailly",
            "count": 1
          },
          {
            "value": "Copyright (c) Jean-loup Gailly and Mark Adler",
            "count": 1
          },
          {
            "value": "Copyright (c) Mark Adler",
            "count": 1
          }
        ],
        "holders": [
          {
            "value": "Jean-loup Gailly",
            "count": 1
          },
          {
            "value": "Jean-loup Gailly and Mark Adler",
            "count": 1
          },
          {
            "value": "Mark Adler",
            "count": 1
          }
        ],
        "authors": [
          {
            "value": null,
            "count": 3
          }
        ],
        "programming_language": [
          {
            "value": "C",
            "count": 3
          }
<<<<<<< HEAD
        ],
        "package_manifests": []
=======
        ]
>>>>>>> 152abdaa
      },
      "files_count": 3,
      "dirs_count": 0,
      "size_count": 1896,
      "scan_errors": []
    },
    {
      "path": "scan/arch/adler32.c",
      "type": "file",
      "name": "adler32.c",
      "base_name": "adler32",
      "extension": ".c",
      "size": 175,
      "sha1": "a7ee5ea54da88a6390e72ff018dd471045d8bbf1",
      "md5": "92011414f344e34f711e77bac40e4bc4",
      "sha256": "e533accabdc7434f3905ced32c4fba755f707929ad73df6e07172cd5a786e023",
      "mime_type": "text/plain",
      "file_type": "ASCII text",
      "programming_language": "C",
      "is_binary": false,
      "is_text": true,
      "is_archive": false,
      "is_media": false,
      "is_source": true,
      "is_script": false,
      "licenses": [
        {
          "key": "zlib",
          "score": 100.0,
          "name": "ZLIB License",
          "short_name": "ZLIB License",
          "category": "Permissive",
          "is_exception": false,
          "is_unknown": false,
          "owner": "zlib",
          "homepage_url": "http://www.zlib.net/",
          "text_url": "http://www.gzip.org/zlib/zlib_license.html",
          "reference_url": "https://scancode-licensedb.aboutcode.org/zlib",
          "scancode_text_url": "https://github.com/nexB/scancode-toolkit/tree/develop/src/licensedcode/data/licenses/zlib.LICENSE",
          "scancode_data_url": "https://github.com/nexB/scancode-toolkit/tree/develop/src/licensedcode/data/licenses/zlib.yml",
          "spdx_license_key": "Zlib",
          "spdx_url": "https://spdx.org/licenses/Zlib",
          "start_line": 3,
          "end_line": 3,
          "matched_rule": {
            "identifier": "zlib_5.RULE",
            "license_expression": "zlib",
            "licenses": [
              "zlib"
            ],
            "referenced_filenames": [
              "zlib.h"
            ],
            "is_license_text": false,
            "is_license_notice": false,
            "is_license_reference": true,
            "is_license_tag": false,
            "is_license_intro": false,
            "has_unknown": false,
            "matcher": "2-aho",
            "rule_length": 12,
            "matched_length": 12,
            "match_coverage": 100.0,
            "rule_relevance": 100
          }
        }
      ],
      "license_expressions": [
        "zlib"
      ],
      "percentage_of_license_text": 42.86,
      "copyrights": [
        {
          "value": "Copyright (c) 1995-2011 Mark Adler",
          "start_line": 2,
          "end_line": 2
        }
      ],
      "holders": [
        {
          "value": "Mark Adler",
          "start_line": 2,
          "end_line": 2
        }
      ],
      "authors": [],
      "package_manifests": [],
      "summary": {
        "license_expressions": [
          {
            "value": "zlib",
            "count": 1
          }
        ],
        "copyrights": [
          {
            "value": "Copyright (c) Mark Adler",
            "count": 1
          }
        ],
        "holders": [
          {
            "value": "Mark Adler",
            "count": 1
          }
        ],
        "authors": [
          {
            "value": null,
            "count": 1
          }
        ],
        "programming_language": [
          {
            "value": "C",
            "count": 1
          }
<<<<<<< HEAD
        ],
        "package_manifests": []
=======
        ]
>>>>>>> 152abdaa
      },
      "files_count": 0,
      "dirs_count": 0,
      "size_count": 0,
      "scan_errors": []
    },
    {
      "path": "scan/arch/zlib.h",
      "type": "file",
      "name": "zlib.h",
      "base_name": "zlib",
      "extension": ".h",
      "size": 1326,
      "sha1": "26610e5eab2a17e0fa9ef6ac791f25f77af145af",
      "md5": "4ed53ac605f16247ab7d571670f2351d",
      "sha256": "b09e2a43e9960d3d28d37d24f10dfbc462a4cb376da54ba571ac9a8874911ed5",
      "mime_type": "text/plain",
      "file_type": "ASCII text",
      "programming_language": "C",
      "is_binary": false,
      "is_text": true,
      "is_archive": false,
      "is_media": false,
      "is_source": true,
      "is_script": false,
      "licenses": [
        {
          "key": "zlib",
          "score": 100.0,
          "name": "ZLIB License",
          "short_name": "ZLIB License",
          "category": "Permissive",
          "is_exception": false,
          "is_unknown": false,
          "owner": "zlib",
          "homepage_url": "http://www.zlib.net/",
          "text_url": "http://www.gzip.org/zlib/zlib_license.html",
          "reference_url": "https://scancode-licensedb.aboutcode.org/zlib",
          "scancode_text_url": "https://github.com/nexB/scancode-toolkit/tree/develop/src/licensedcode/data/licenses/zlib.LICENSE",
          "scancode_data_url": "https://github.com/nexB/scancode-toolkit/tree/develop/src/licensedcode/data/licenses/zlib.yml",
          "spdx_license_key": "Zlib",
          "spdx_url": "https://spdx.org/licenses/Zlib",
          "start_line": 6,
          "end_line": 23,
          "matched_rule": {
            "identifier": "zlib_17.RULE",
            "license_expression": "zlib",
            "licenses": [
              "zlib"
            ],
            "referenced_filenames": [],
            "is_license_text": true,
            "is_license_notice": false,
            "is_license_reference": false,
            "is_license_tag": false,
            "is_license_intro": false,
            "has_unknown": false,
            "matcher": "2-aho",
            "rule_length": 144,
            "matched_length": 144,
            "match_coverage": 100.0,
            "rule_relevance": 100
          }
        }
      ],
      "license_expressions": [
        "zlib"
      ],
      "percentage_of_license_text": 69.57,
      "copyrights": [
        {
          "value": "Copyright (c) 1995-2013 Jean-loup Gailly and Mark Adler",
          "start_line": 4,
          "end_line": 4
        }
      ],
      "holders": [
        {
          "value": "Jean-loup Gailly and Mark Adler",
          "start_line": 4,
          "end_line": 4
        }
      ],
      "authors": [],
      "package_manifests": [],
      "summary": {
        "license_expressions": [
          {
            "value": "zlib",
            "count": 1
          }
        ],
        "copyrights": [
          {
            "value": "Copyright (c) Jean-loup Gailly and Mark Adler",
            "count": 1
          }
        ],
        "holders": [
          {
            "value": "Jean-loup Gailly and Mark Adler",
            "count": 1
          }
        ],
        "authors": [
          {
            "value": null,
            "count": 1
          }
        ],
        "programming_language": [
          {
            "value": "C",
            "count": 1
          }
<<<<<<< HEAD
        ],
        "package_manifests": []
=======
        ]
>>>>>>> 152abdaa
      },
      "files_count": 0,
      "dirs_count": 0,
      "size_count": 0,
      "scan_errors": []
    },
    {
      "path": "scan/arch/zutil.h",
      "type": "file",
      "name": "zutil.h",
      "base_name": "zutil",
      "extension": ".h",
      "size": 395,
      "sha1": "830fca8d60bd0d0d91f6354d83ec8bf118a20e64",
      "md5": "807b91d2bf5e18de555e56de37e487d1",
      "sha256": "3980fa5633b16f944641bf2fba3f49b8b9b9de6ffea7be1e142792393bf1a867",
      "mime_type": "text/plain",
      "file_type": "ASCII text",
      "programming_language": "C",
      "is_binary": false,
      "is_text": true,
      "is_archive": false,
      "is_media": false,
      "is_source": true,
      "is_script": false,
      "licenses": [
        {
          "key": "zlib",
          "score": 100.0,
          "name": "ZLIB License",
          "short_name": "ZLIB License",
          "category": "Permissive",
          "is_exception": false,
          "is_unknown": false,
          "owner": "zlib",
          "homepage_url": "http://www.zlib.net/",
          "text_url": "http://www.gzip.org/zlib/zlib_license.html",
          "reference_url": "https://scancode-licensedb.aboutcode.org/zlib",
          "scancode_text_url": "https://github.com/nexB/scancode-toolkit/tree/develop/src/licensedcode/data/licenses/zlib.LICENSE",
          "scancode_data_url": "https://github.com/nexB/scancode-toolkit/tree/develop/src/licensedcode/data/licenses/zlib.yml",
          "spdx_license_key": "Zlib",
          "spdx_url": "https://spdx.org/licenses/Zlib",
          "start_line": 3,
          "end_line": 3,
          "matched_rule": {
            "identifier": "zlib_5.RULE",
            "license_expression": "zlib",
            "licenses": [
              "zlib"
            ],
            "referenced_filenames": [
              "zlib.h"
            ],
            "is_license_text": false,
            "is_license_notice": false,
            "is_license_reference": true,
            "is_license_tag": false,
            "is_license_intro": false,
            "has_unknown": false,
            "matcher": "2-aho",
            "rule_length": 12,
            "matched_length": 12,
            "match_coverage": 100.0,
            "rule_relevance": 100
          }
        }
      ],
      "license_expressions": [
        "zlib"
      ],
      "percentage_of_license_text": 20.34,
      "copyrights": [
        {
          "value": "Copyright (c) 1995-2013 Jean-loup Gailly",
          "start_line": 2,
          "end_line": 2
        }
      ],
      "holders": [
        {
          "value": "Jean-loup Gailly",
          "start_line": 2,
          "end_line": 2
        }
      ],
      "authors": [],
      "package_manifests": [],
      "summary": {
        "license_expressions": [
          {
            "value": "zlib",
            "count": 1
          }
        ],
        "copyrights": [
          {
            "value": "Copyright (c) Jean-loup Gailly",
            "count": 1
          }
        ],
        "holders": [
          {
            "value": "Jean-loup Gailly",
            "count": 1
          }
        ],
        "authors": [
          {
            "value": null,
            "count": 1
          }
        ],
        "programming_language": [
          {
            "value": "C",
            "count": 1
          }
<<<<<<< HEAD
        ],
        "package_manifests": []
=======
        ]
>>>>>>> 152abdaa
      },
      "files_count": 0,
      "dirs_count": 0,
      "size_count": 0,
      "scan_errors": []
    },
    {
      "path": "scan/cc0-1.0.LICENSE",
      "type": "file",
      "name": "cc0-1.0.LICENSE",
      "base_name": "cc0-1.0",
      "extension": ".LICENSE",
      "size": 6433,
      "sha1": "172444e7c137eb5cd3cae530aca0879c90f7fada",
      "md5": "57f047ea87f405486a94bc5a56ba7fcf",
      "sha256": "963aabe87f6a51ca9c237669034a9fdecd71df7350eaf30bdf0718f63c5a94f8",
      "mime_type": "text/plain",
      "file_type": "ASCII text",
      "programming_language": null,
      "is_binary": false,
      "is_text": true,
      "is_archive": false,
      "is_media": false,
      "is_source": false,
      "is_script": false,
      "licenses": [
        {
          "key": "cc0-1.0",
          "score": 99.69,
          "name": "Creative Commons CC0 1.0 Universal",
          "short_name": "CC0-1.0",
          "category": "Public Domain",
          "is_exception": false,
          "is_unknown": false,
          "owner": "Creative Commons",
          "homepage_url": "http://creativecommons.org/publicdomain/zero/1.0/",
          "text_url": "http://creativecommons.org/publicdomain/zero/1.0/legalcode",
          "reference_url": "https://scancode-licensedb.aboutcode.org/cc0-1.0",
          "scancode_text_url": "https://github.com/nexB/scancode-toolkit/tree/develop/src/licensedcode/data/licenses/cc0-1.0.LICENSE",
          "scancode_data_url": "https://github.com/nexB/scancode-toolkit/tree/develop/src/licensedcode/data/licenses/cc0-1.0.yml",
          "spdx_license_key": "CC0-1.0",
          "spdx_url": "https://spdx.org/licenses/CC0-1.0",
          "start_line": 1,
          "end_line": 98,
          "matched_rule": {
            "identifier": "cc0-1.0_155.RULE",
            "license_expression": "cc0-1.0",
            "licenses": [
              "cc0-1.0"
            ],
            "referenced_filenames": [],
            "is_license_text": true,
            "is_license_notice": false,
            "is_license_reference": false,
            "is_license_tag": false,
            "is_license_intro": false,
            "has_unknown": false,
            "matcher": "3-seq",
            "rule_length": 970,
            "matched_length": 967,
            "match_coverage": 99.69,
            "rule_relevance": 100
          }
        }
      ],
      "license_expressions": [
        "cc0-1.0"
      ],
      "percentage_of_license_text": 100.0,
      "copyrights": [],
      "holders": [],
      "authors": [],
      "package_manifests": [],
      "summary": {
        "license_expressions": [
          {
            "value": "cc0-1.0",
            "count": 1
          }
        ],
        "copyrights": [
          {
            "value": null,
            "count": 1
          }
        ],
        "holders": [
          {
            "value": null,
            "count": 1
          }
        ],
        "authors": [
          {
            "value": null,
            "count": 1
          }
        ],
        "programming_language": [
          {
            "value": null,
            "count": 1
          }
<<<<<<< HEAD
        ],
        "package_manifests": []
=======
        ]
>>>>>>> 152abdaa
      },
      "files_count": 0,
      "dirs_count": 0,
      "size_count": 0,
      "scan_errors": []
    },
    {
      "path": "scan/package.json",
      "type": "file",
      "name": "package.json",
      "base_name": "package",
      "extension": ".json",
      "size": 37904,
      "sha1": "dfc6c1274bd31b47d5cc482af0c0dad9d30eccaa",
      "md5": "62b51527599b11b32361699c75b05683",
      "sha256": "8b54b0b90570e4b0d5b8c8520e4b5a8258ae15849ec1919f57da093f5df84f38",
      "mime_type": "application/json",
      "file_type": "JSON data",
      "programming_language": null,
      "is_binary": false,
      "is_text": true,
      "is_archive": false,
      "is_media": false,
      "is_source": false,
      "is_script": false,
      "licenses": [
        {
          "key": "artistic-2.0",
          "score": 90.0,
          "name": "Artistic License 2.0",
          "short_name": "Artistic 2.0",
          "category": "Copyleft Limited",
          "is_exception": false,
          "is_unknown": false,
          "owner": "Perl Foundation",
          "homepage_url": "http://www.perlfoundation.org/",
          "text_url": "https://www.perlfoundation.org/artistic_license_2_0",
          "reference_url": "https://scancode-licensedb.aboutcode.org/artistic-2.0",
          "scancode_text_url": "https://github.com/nexB/scancode-toolkit/tree/develop/src/licensedcode/data/licenses/artistic-2.0.LICENSE",
          "scancode_data_url": "https://github.com/nexB/scancode-toolkit/tree/develop/src/licensedcode/data/licenses/artistic-2.0.yml",
          "spdx_license_key": "Artistic-2.0",
          "spdx_url": "https://spdx.org/licenses/Artistic-2.0",
          "start_line": 198,
          "end_line": 198,
          "matched_rule": {
            "identifier": "artistic-2.0_28.RULE",
            "license_expression": "artistic-2.0",
            "licenses": [
              "artistic-2.0"
            ],
            "referenced_filenames": [],
            "is_license_text": false,
            "is_license_notice": false,
            "is_license_reference": false,
            "is_license_tag": true,
            "is_license_intro": false,
            "has_unknown": false,
            "matcher": "2-aho",
            "rule_length": 3,
            "matched_length": 3,
            "match_coverage": 100.0,
            "rule_relevance": 90
          }
        }
      ],
      "license_expressions": [
        "artistic-2.0"
      ],
      "percentage_of_license_text": 0.07,
      "copyrights": [],
      "holders": [],
      "authors": [
        {
          "value": "name' Isaac Z.",
          "start_line": 16,
          "end_line": 17
        }
      ],
      "package_manifests": [
        {
          "type": "npm",
          "namespace": null,
          "name": "npm",
          "version": "2.13.5",
          "qualifiers": {},
          "subpath": null,
          "primary_language": "JavaScript",
          "description": "a package manager for JavaScript",
          "release_date": null,
          "parties": [
            {
              "type": "person",
              "role": "author",
              "name": "Isaac Z. Schlueter",
              "email": "i@izs.me",
              "url": "http://blog.izs.me"
            },
            {
              "type": "person",
              "role": "contributor",
              "name": "Isaac Z. Schlueter",
              "email": "i@izs.me",
              "url": null
            },
            {
              "type": "person",
              "role": "contributor",
              "name": "Steve Steiner",
              "email": "ssteinerX@gmail.com",
              "url": null
            },
            {
              "type": "person",
              "role": "contributor",
              "name": "Mikeal Rogers",
              "email": "mikeal.rogers@gmail.com",
              "url": null
            },
            {
              "type": "person",
              "role": "contributor",
              "name": "Aaron Blohowiak",
              "email": "aaron.blohowiak@gmail.com",
              "url": null
            },
            {
              "type": "person",
              "role": "contributor",
              "name": "Martyn Smith",
              "email": "martyn@dollyfish.net.nz",
              "url": null
            },
            {
              "type": "person",
              "role": "contributor",
              "name": "Charlie Robbins",
              "email": "charlie.robbins@gmail.com",
              "url": null
            },
            {
              "type": "person",
              "role": "contributor",
              "name": "Francisco Treacy",
              "email": "francisco.treacy@gmail.com",
              "url": null
            },
            {
              "type": "person",
              "role": "contributor",
              "name": "Cliffano Subagio",
              "email": "cliffano@gmail.com",
              "url": null
            },
            {
              "type": "person",
              "role": "contributor",
              "name": "Christian Eager",
              "email": "christian.eager@nokia.com",
              "url": null
            },
            {
              "type": "person",
              "role": "contributor",
              "name": "Dav Glass",
              "email": "davglass@gmail.com",
              "url": null
            },
            {
              "type": "person",
              "role": "contributor",
              "name": "Alex K. Wolfe",
              "email": "alexkwolfe@gmail.com",
              "url": null
            },
            {
              "type": "person",
              "role": "contributor",
              "name": "James Sanders",
              "email": "jimmyjazz14@gmail.com",
              "url": null
            },
            {
              "type": "person",
              "role": "contributor",
              "name": "Reid Burke",
              "email": "me@reidburke.com",
              "url": null
            },
            {
              "type": "person",
              "role": "contributor",
              "name": "Arlo Breault",
              "email": "arlolra@gmail.com",
              "url": null
            },
            {
              "type": "person",
              "role": "contributor",
              "name": "Timo Derstappen",
              "email": "teemow@gmail.com",
              "url": null
            },
            {
              "type": "person",
              "role": "contributor",
              "name": "Bart Teeuwisse",
              "email": "bart.teeuwisse@thecodemill.biz",
              "url": null
            },
            {
              "type": "person",
              "role": "contributor",
              "name": "Ben Noordhuis",
              "email": "info@bnoordhuis.nl",
              "url": null
            },
            {
              "type": "person",
              "role": "contributor",
              "name": "Tor Valamo",
              "email": "tor.valamo@gmail.com",
              "url": null
            },
            {
              "type": "person",
              "role": "contributor",
              "name": "Whyme.Lyu",
              "email": "5longluna@gmail.com",
              "url": null
            },
            {
              "type": "person",
              "role": "contributor",
              "name": "Olivier Melcher",
              "email": "olivier.melcher@gmail.com",
              "url": null
            },
            {
              "type": "person",
              "role": "contributor",
              "name": "Toma\u017e Muraus",
              "email": "kami@k5-storitve.net",
              "url": null
            },
            {
              "type": "person",
              "role": "contributor",
              "name": "Evan Meagher",
              "email": "evan.meagher@gmail.com",
              "url": null
            },
            {
              "type": "person",
              "role": "contributor",
              "name": "Orlando Vazquez",
              "email": "ovazquez@gmail.com",
              "url": null
            },
            {
              "type": "person",
              "role": "contributor",
              "name": "Kai Chen",
              "email": "kaichenxyz@gmail.com",
              "url": null
            },
            {
              "type": "person",
              "role": "contributor",
              "name": "George Miroshnykov",
              "email": "gmiroshnykov@lohika.com",
              "url": null
            },
            {
              "type": "person",
              "role": "contributor",
              "name": "Geoff Flarity",
              "email": "geoff.flarity@gmail.com",
              "url": null
            },
            {
              "type": "person",
              "role": "contributor",
              "name": "Max Goodman",
              "email": "c@chromakode.com",
              "url": null
            },
            {
              "type": "person",
              "role": "contributor",
              "name": "Pete Kruckenberg",
              "email": "pete@kruckenberg.com",
              "url": null
            },
            {
              "type": "person",
              "role": "contributor",
              "name": "Laurie Harper",
              "email": "laurie@holoweb.net",
              "url": null
            },
            {
              "type": "person",
              "role": "contributor",
              "name": "Chris Wong",
              "email": "chris@chriswongstudio.com",
              "url": null
            },
            {
              "type": "person",
              "role": "contributor",
              "name": "Scott Bronson",
              "email": "brons_github@rinspin.com",
              "url": null
            },
            {
              "type": "person",
              "role": "contributor",
              "name": "Federico Romero",
              "email": "federomero@gmail.com",
              "url": null
            },
            {
              "type": "person",
              "role": "contributor",
              "name": "Visnu Pitiyanuvath",
              "email": "visnupx@gmail.com",
              "url": null
            },
            {
              "type": "person",
              "role": "contributor",
              "name": "Irakli Gozalishvili",
              "email": "rfobic@gmail.com",
              "url": null
            },
            {
              "type": "person",
              "role": "contributor",
              "name": "Mark Cahill",
              "email": "mark@tiemonster.info",
              "url": null
            },
            {
              "type": "person",
              "role": "contributor",
              "name": "Tony",
              "email": "zearin@gonk.net",
              "url": null
            },
            {
              "type": "person",
              "role": "contributor",
              "name": "Iain Sproat",
              "email": "iainsproat@gmail.com",
              "url": null
            },
            {
              "type": "person",
              "role": "contributor",
              "name": "Trent Mick",
              "email": "trentm@gmail.com",
              "url": null
            },
            {
              "type": "person",
              "role": "contributor",
              "name": "Felix Geisendo\u0308rfer",
              "email": "felix@debuggable.com",
              "url": null
            },
            {
              "type": "person",
              "role": "contributor",
              "name": "Jameson Little",
              "email": "t.jameson.little@gmail.com",
              "url": null
            },
            {
              "type": "person",
              "role": "contributor",
              "name": "Conny Brunnkvist",
              "email": "conny@fuchsia.se",
              "url": null
            },
            {
              "type": "person",
              "role": "contributor",
              "name": "Will Elwood",
              "email": "w.elwood08@gmail.com",
              "url": null
            },
            {
              "type": "person",
              "role": "contributor",
              "name": "Dean Landolt",
              "email": "dean@deanlandolt.com",
              "url": null
            },
            {
              "type": "person",
              "role": "contributor",
              "name": "Oleg Efimov",
              "email": "efimovov@gmail.com",
              "url": null
            },
            {
              "type": "person",
              "role": "contributor",
              "name": "Martin Cooper",
              "email": "mfncooper@gmail.com",
              "url": null
            },
            {
              "type": "person",
              "role": "contributor",
              "name": "Jann Horn",
              "email": "jannhorn@googlemail.com",
              "url": null
            },
            {
              "type": "person",
              "role": "contributor",
              "name": "Andrew Bradley",
              "email": "cspotcode@gmail.com",
              "url": null
            },
            {
              "type": "person",
              "role": "contributor",
              "name": "Maciej Ma\u0142ecki",
              "email": "me@mmalecki.com",
              "url": null
            },
            {
              "type": "person",
              "role": "contributor",
              "name": "Stephen Sugden",
              "email": "glurgle@gmail.com",
              "url": null
            },
            {
              "type": "person",
              "role": "contributor",
              "name": "Michael Budde",
              "email": "mbudde@gmail.com",
              "url": null
            },
            {
              "type": "person",
              "role": "contributor",
              "name": "Jason Smith",
              "email": "jhs@iriscouch.com",
              "url": null
            },
            {
              "type": "person",
              "role": "contributor",
              "name": "Gautham Pai",
              "email": "buzypi@gmail.com",
              "url": null
            },
            {
              "type": "person",
              "role": "contributor",
              "name": "David Trejo",
              "email": "david.daniel.trejo@gmail.com",
              "url": null
            },
            {
              "type": "person",
              "role": "contributor",
              "name": "Paul Vorbach",
              "email": "paul@vorb.de",
              "url": null
            },
            {
              "type": "person",
              "role": "contributor",
              "name": "George Ornbo",
              "email": "george@shapeshed.com",
              "url": null
            },
            {
              "type": "person",
              "role": "contributor",
              "name": "Tim Oxley",
              "email": "secoif@gmail.com",
              "url": null
            },
            {
              "type": "person",
              "role": "contributor",
              "name": "Tyler Green",
              "email": "tyler.green2@gmail.com",
              "url": null
            },
            {
              "type": "person",
              "role": "contributor",
              "name": "Dave Pacheco",
              "email": "dap@joyent.com",
              "url": null
            },
            {
              "type": "person",
              "role": "contributor",
              "name": "Danila Gerasimov",
              "email": "danila.gerasimov@gmail.com",
              "url": null
            },
            {
              "type": "person",
              "role": "contributor",
              "name": "Rod Vagg",
              "email": "rod@vagg.org",
              "url": null
            },
            {
              "type": "person",
              "role": "contributor",
              "name": "Christian Howe",
              "email": "coderarity@gmail.com",
              "url": null
            },
            {
              "type": "person",
              "role": "contributor",
              "name": "Andrew Lunny",
              "email": "alunny@gmail.com",
              "url": null
            },
            {
              "type": "person",
              "role": "contributor",
              "name": "Henrik Hodne",
              "email": "dvyjones@binaryhex.com",
              "url": null
            },
            {
              "type": "person",
              "role": "contributor",
              "name": "Adam Blackburn",
              "email": "regality@gmail.com",
              "url": null
            },
            {
              "type": "person",
              "role": "contributor",
              "name": "Kris Windham",
              "email": "kriswindham@gmail.com",
              "url": null
            },
            {
              "type": "person",
              "role": "contributor",
              "name": "Jens Grunert",
              "email": "jens.grunert@gmail.com",
              "url": null
            },
            {
              "type": "person",
              "role": "contributor",
              "name": "Joost-Wim Boekesteijn",
              "email": "joost-wim@boekesteijn.nl",
              "url": null
            },
            {
              "type": "person",
              "role": "contributor",
              "name": "Dalmais Maxence",
              "email": "root@ip-10-195-202-5.ec2.internal",
              "url": null
            },
            {
              "type": "person",
              "role": "contributor",
              "name": "Marcus Ekwall",
              "email": "marcus.ekwall@gmail.com",
              "url": null
            },
            {
              "type": "person",
              "role": "contributor",
              "name": "Aaron Stacy",
              "email": "aaron.r.stacy@gmail.com",
              "url": null
            },
            {
              "type": "person",
              "role": "contributor",
              "name": "Phillip Howell",
              "email": "phowell@cothm.org",
              "url": null
            },
            {
              "type": "person",
              "role": "contributor",
              "name": "Domenic Denicola",
              "email": "domenic@domenicdenicola.com",
              "url": null
            },
            {
              "type": "person",
              "role": "contributor",
              "name": "James Halliday",
              "email": "mail@substack.net",
              "url": null
            },
            {
              "type": "person",
              "role": "contributor",
              "name": "Jeremy Cantrell",
              "email": "jmcantrell@gmail.com",
              "url": null
            },
            {
              "type": "person",
              "role": "contributor",
              "name": "Ribettes",
              "email": "patlogan29@gmail.com",
              "url": null
            },
            {
              "type": "person",
              "role": "contributor",
              "name": "Don Park",
              "email": "donpark@docuverse.com",
              "url": null
            },
            {
              "type": "person",
              "role": "contributor",
              "name": "Einar Otto Stangvik",
              "email": "einaros@gmail.com",
              "url": null
            },
            {
              "type": "person",
              "role": "contributor",
              "name": "Kei Son",
              "email": "heyacct@gmail.com",
              "url": null
            },
            {
              "type": "person",
              "role": "contributor",
              "name": "Nicolas Morel",
              "email": "marsup@gmail.com",
              "url": null
            },
            {
              "type": "person",
              "role": "contributor",
              "name": "Mark Dube",
              "email": "markisdee@gmail.com",
              "url": null
            },
            {
              "type": "person",
              "role": "contributor",
              "name": "Nathan Rajlich",
              "email": "nathan@tootallnate.net",
              "url": null
            },
            {
              "type": "person",
              "role": "contributor",
              "name": "Maxim Bogushevich",
              "email": "boga1@mail.ru",
              "url": null
            },
            {
              "type": "person",
              "role": "contributor",
              "name": "Meaglin",
              "email": "Meaglin.wasabi@gmail.com",
              "url": null
            },
            {
              "type": "person",
              "role": "contributor",
              "name": "Ben Evans",
              "email": "ben@bensbit.co.uk",
              "url": null
            },
            {
              "type": "person",
              "role": "contributor",
              "name": "Nathan Zadoks",
              "email": "nathan@nathan7.eu",
              "url": null
            },
            {
              "type": "person",
              "role": "contributor",
              "name": "Brian White",
              "email": "mscdex@mscdex.net",
              "url": null
            },
            {
              "type": "person",
              "role": "contributor",
              "name": "Jed Schmidt",
              "email": "tr@nslator.jp",
              "url": null
            },
            {
              "type": "person",
              "role": "contributor",
              "name": "Ian Livingstone",
              "email": "ianl@cs.dal.ca",
              "url": null
            },
            {
              "type": "person",
              "role": "contributor",
              "name": "Patrick Pfeiffer",
              "email": "patrick@buzzle.at",
              "url": null
            },
            {
              "type": "person",
              "role": "contributor",
              "name": "Paul Miller",
              "email": "paul@paulmillr.com",
              "url": null
            },
            {
              "type": "person",
              "role": "contributor",
              "name": "Ryan Emery",
              "email": "seebees@gmail.com",
              "url": null
            },
            {
              "type": "person",
              "role": "contributor",
              "name": "Carl Lange",
              "email": "carl@flax.ie",
              "url": null
            },
            {
              "type": "person",
              "role": "contributor",
              "name": "Jan Lehnardt",
              "email": "jan@apache.org",
              "url": null
            },
            {
              "type": "person",
              "role": "contributor",
              "name": "Stuart P. Bentley",
              "email": "stuart@testtrack4.com",
              "url": null
            },
            {
              "type": "person",
              "role": "contributor",
              "name": "Johan Sk\u00f6ld",
              "email": "johan@skold.cc",
              "url": null
            },
            {
              "type": "person",
              "role": "contributor",
              "name": "Stuart Knightley",
              "email": "stuart@stuartk.com",
              "url": null
            },
            {
              "type": "person",
              "role": "contributor",
              "name": "Niggler",
              "email": "nirk.niggler@gmail.com",
              "url": null
            },
            {
              "type": "person",
              "role": "contributor",
              "name": "Paolo Fragomeni",
              "email": "paolo@async.ly",
              "url": null
            },
            {
              "type": "person",
              "role": "contributor",
              "name": "Jaakko Manninen",
              "email": "jaakko@rocketpack.fi",
              "url": null
            },
            {
              "type": "person",
              "role": "contributor",
              "name": "Luke Arduini",
              "email": "luke.arduini@gmail.com",
              "url": null
            },
            {
              "type": "person",
              "role": "contributor",
              "name": "Larz Conwell",
              "email": "larz@larz-laptop.(none)",
              "url": null
            },
            {
              "type": "person",
              "role": "contributor",
              "name": "Marcel Klehr",
              "email": "mklehr@gmx.net",
              "url": null
            },
            {
              "type": "person",
              "role": "contributor",
              "name": "Robert Kowalski",
              "email": "rok@kowalski.gd",
              "url": null
            },
            {
              "type": "person",
              "role": "contributor",
              "name": "Forbes Lindesay",
              "email": "forbes@lindesay.co.uk",
              "url": null
            },
            {
              "type": "person",
              "role": "contributor",
              "name": "Vaz Allen",
              "email": "vaz@tryptid.com",
              "url": null
            },
            {
              "type": "person",
              "role": "contributor",
              "name": "Jake Verbaten",
              "email": "raynos2@gmail.com",
              "url": null
            },
            {
              "type": "person",
              "role": "contributor",
              "name": "Schabse Laks",
              "email": "Dev@SLaks.net",
              "url": null
            },
            {
              "type": "person",
              "role": "contributor",
              "name": "Florian Margaine",
              "email": "florian@margaine.com",
              "url": null
            },
            {
              "type": "person",
              "role": "contributor",
              "name": "Johan Nordberg",
              "email": "its@johan-nordberg.com",
              "url": null
            },
            {
              "type": "person",
              "role": "contributor",
              "name": "Ian Babrou",
              "email": "ibobrik@gmail.com",
              "url": null
            },
            {
              "type": "person",
              "role": "contributor",
              "name": "Di Wu",
              "email": "dwu@palantir.com",
              "url": null
            },
            {
              "type": "person",
              "role": "contributor",
              "name": "Mathias Bynens",
              "email": "mathias@qiwi.be",
              "url": null
            },
            {
              "type": "person",
              "role": "contributor",
              "name": "Matt McClure",
              "email": "matt.mcclure@mapmyfitness.com",
              "url": null
            },
            {
              "type": "person",
              "role": "contributor",
              "name": "Matt Lunn",
              "email": "matt@mattlunn.me.uk",
              "url": null
            },
            {
              "type": "person",
              "role": "contributor",
              "name": "Alexey Kreschuk",
              "email": "akrsch@gmail.com",
              "url": null
            },
            {
              "type": "person",
              "role": "contributor",
              "name": "elisee",
              "email": "elisee@sparklin.org",
              "url": null
            },
            {
              "type": "person",
              "role": "contributor",
              "name": "Robert Gieseke",
              "email": "robert.gieseke@gmail.com",
              "url": null
            },
            {
              "type": "person",
              "role": "contributor",
              "name": "Franc\u0327ois Frisch",
              "email": "francoisfrisch@gmail.com",
              "url": null
            },
            {
              "type": "person",
              "role": "contributor",
              "name": "Trevor Burnham",
              "email": "tburnham@hubspot.com",
              "url": null
            },
            {
              "type": "person",
              "role": "contributor",
              "name": "Alan Shaw",
              "email": "alan@freestyle-developments.co.uk",
              "url": null
            },
            {
              "type": "person",
              "role": "contributor",
              "name": "TJ Holowaychuk",
              "email": "tj@vision-media.ca",
              "url": null
            },
            {
              "type": "person",
              "role": "contributor",
              "name": "Nicholas Kinsey",
              "email": "pyro@feisty.io",
              "url": null
            },
            {
              "type": "person",
              "role": "contributor",
              "name": "Paulo Cesar",
              "email": "pauloc062@gmail.com",
              "url": null
            },
            {
              "type": "person",
              "role": "contributor",
              "name": "Elan Shanker",
              "email": "elan.shanker@gmail.com",
              "url": null
            },
            {
              "type": "person",
              "role": "contributor",
              "name": "Jon Spencer",
              "email": "jon@jonspencer.ca",
              "url": null
            },
            {
              "type": "person",
              "role": "contributor",
              "name": "Jason Diamond",
              "email": "jason@diamond.name",
              "url": null
            },
            {
              "type": "person",
              "role": "contributor",
              "name": "Maximilian Antoni",
              "email": "mail@maxantoni.de",
              "url": null
            },
            {
              "type": "person",
              "role": "contributor",
              "name": "Thom Blake",
              "email": "tblake@brightroll.com",
              "url": null
            },
            {
              "type": "person",
              "role": "contributor",
              "name": "Jess Martin",
              "email": "jessmartin@gmail.com",
              "url": null
            },
            {
              "type": "person",
              "role": "contributor",
              "name": "Spain Train",
              "email": "michael.spainhower@opower.com",
              "url": null
            },
            {
              "type": "person",
              "role": "contributor",
              "name": "Alex Rodionov",
              "email": "p0deje@gmail.com",
              "url": null
            },
            {
              "type": "person",
              "role": "contributor",
              "name": "Matt Colyer",
              "email": "matt@colyer.name",
              "url": null
            },
            {
              "type": "person",
              "role": "contributor",
              "name": "Evan You",
              "email": "yyx990803@gmail.com",
              "url": null
            },
            {
              "type": "person",
              "role": "contributor",
              "name": "bitspill",
              "email": "bitspill+github@bitspill.net",
              "url": null
            },
            {
              "type": "person",
              "role": "contributor",
              "name": "Gabriel Falkenberg",
              "email": "gabriel.falkenberg@gmail.com",
              "url": null
            },
            {
              "type": "person",
              "role": "contributor",
              "name": "Alexej Yaroshevich",
              "email": "alex@qfox.ru",
              "url": null
            },
            {
              "type": "person",
              "role": "contributor",
              "name": "Quim Calpe",
              "email": "quim@kalpe.com",
              "url": null
            },
            {
              "type": "person",
              "role": "contributor",
              "name": "Steve Mason",
              "email": "stevem@brandwatch.com",
              "url": null
            },
            {
              "type": "person",
              "role": "contributor",
              "name": "Wil Moore III",
              "email": "wil.moore@wilmoore.com",
              "url": null
            },
            {
              "type": "person",
              "role": "contributor",
              "name": "Sergey Belov",
              "email": "peimei@ya.ru",
              "url": null
            },
            {
              "type": "person",
              "role": "contributor",
              "name": "Tom Huang",
              "email": "hzlhu.dargon@gmail.com",
              "url": null
            },
            {
              "type": "person",
              "role": "contributor",
              "name": "CamilleM",
              "email": "camille.moulin@alterway.fr",
              "url": null
            },
            {
              "type": "person",
              "role": "contributor",
              "name": "S\u00e9bastien Santoro",
              "email": "dereckson@espace-win.org",
              "url": null
            },
            {
              "type": "person",
              "role": "contributor",
              "name": "Evan Lucas",
              "email": "evan@btc.com",
              "url": null
            },
            {
              "type": "person",
              "role": "contributor",
              "name": "Quinn Slack",
              "email": "qslack@qslack.com",
              "url": null
            },
            {
              "type": "person",
              "role": "contributor",
              "name": "Alex Kocharin",
              "email": "alex@kocharin.ru",
              "url": null
            },
            {
              "type": "person",
              "role": "contributor",
              "name": "Daniel Santiago",
              "email": "daniel.santiago@highlevelwebs.com",
              "url": null
            },
            {
              "type": "person",
              "role": "contributor",
              "name": "Denis Gladkikh",
              "email": "outcoldman@gmail.com",
              "url": null
            },
            {
              "type": "person",
              "role": "contributor",
              "name": "Andrew Horton",
              "email": "andrew.j.horton@gmail.com",
              "url": null
            },
            {
              "type": "person",
              "role": "contributor",
              "name": "Zeke Sikelianos",
              "email": "zeke@sikelianos.com",
              "url": null
            },
            {
              "type": "person",
              "role": "contributor",
              "name": "Dylan Greene",
              "email": "dylang@gmail.com",
              "url": null
            },
            {
              "type": "person",
              "role": "contributor",
              "name": "Franck Cuny",
              "email": "franck.cuny@gmail.com",
              "url": null
            },
            {
              "type": "person",
              "role": "contributor",
              "name": "Yeonghoon Park",
              "email": "sola92@gmail.com",
              "url": null
            },
            {
              "type": "person",
              "role": "contributor",
              "name": "Rafael de Oleza",
              "email": "rafa@spotify.com",
              "url": null
            },
            {
              "type": "person",
              "role": "contributor",
              "name": "Mikola Lysenko",
              "email": "mikolalysenko@gmail.com",
              "url": null
            },
            {
              "type": "person",
              "role": "contributor",
              "name": "Yazhong Liu",
              "email": "yorkiefixer@gmail.com",
              "url": null
            },
            {
              "type": "person",
              "role": "contributor",
              "name": "Neil Gentleman",
              "email": "ngentleman@gmail.com",
              "url": null
            },
            {
              "type": "person",
              "role": "contributor",
              "name": "Kris Kowal",
              "email": "kris.kowal@cixar.com",
              "url": null
            },
            {
              "type": "person",
              "role": "contributor",
              "name": "Alex Gorbatchev",
              "email": "alex.gorbatchev@gmail.com",
              "url": null
            },
            {
              "type": "person",
              "role": "contributor",
              "name": "Shawn Wildermuth",
              "email": "shawn@wildermuth.com",
              "url": null
            },
            {
              "type": "person",
              "role": "contributor",
              "name": "Wesley de Souza",
              "email": "wesleywex@gmail.com",
              "url": null
            },
            {
              "type": "person",
              "role": "contributor",
              "name": "yoyoyogi",
              "email": "yogesh.k@gmail.com",
              "url": null
            },
            {
              "type": "person",
              "role": "contributor",
              "name": "J. Tangelder",
              "email": "j.tangelder@gmail.com",
              "url": null
            },
            {
              "type": "person",
              "role": "contributor",
              "name": "Jean Lauliac",
              "email": "jean@lauliac.com",
              "url": null
            },
            {
              "type": "person",
              "role": "contributor",
              "name": "Andrey Kislyuk",
              "email": "kislyuk@gmail.com",
              "url": null
            },
            {
              "type": "person",
              "role": "contributor",
              "name": "Thorsten Lorenz",
              "email": "thlorenz@gmx.de",
              "url": null
            },
            {
              "type": "person",
              "role": "contributor",
              "name": "Julian Gruber",
              "email": "julian@juliangruber.com",
              "url": null
            },
            {
              "type": "person",
              "role": "contributor",
              "name": "Benjamin Coe",
              "email": "bencoe@gmail.com",
              "url": null
            },
            {
              "type": "person",
              "role": "contributor",
              "name": "Alex Ford",
              "email": "Alex.Ford@CodeTunnel.com",
              "url": null
            },
            {
              "type": "person",
              "role": "contributor",
              "name": "Matt Hickford",
              "email": "matt.hickford@gmail.com",
              "url": null
            },
            {
              "type": "person",
              "role": "contributor",
              "name": "Sean McGivern",
              "email": "sean.mcgivern@rightscale.com",
              "url": null
            },
            {
              "type": "person",
              "role": "contributor",
              "name": "C J Silverio",
              "email": "ceejceej@gmail.com",
              "url": null
            },
            {
              "type": "person",
              "role": "contributor",
              "name": "Robin Tweedie",
              "email": "robin@songkick.com",
              "url": null
            },
            {
              "type": "person",
              "role": "contributor",
              "name": "Miroslav Bajto\u0161",
              "email": "miroslav@strongloop.com",
              "url": null
            },
            {
              "type": "person",
              "role": "contributor",
              "name": "David Glasser",
              "email": "glasser@davidglasser.net",
              "url": null
            },
            {
              "type": "person",
              "role": "contributor",
              "name": "Gianluca Casati",
              "email": "casati_gianluca@yahoo.it",
              "url": null
            },
            {
              "type": "person",
              "role": "contributor",
              "name": "Forrest L Norvell",
              "email": "ogd@aoaioxxysz.net",
              "url": null
            },
            {
              "type": "person",
              "role": "contributor",
              "name": "Karsten Tinnefeld",
              "email": "k.tinnefeld@googlemail.com",
              "url": null
            },
            {
              "type": "person",
              "role": "contributor",
              "name": "Bryan Burgers",
              "email": "bryan@burgers.io",
              "url": null
            },
            {
              "type": "person",
              "role": "contributor",
              "name": "David Beitey",
              "email": "david@davidjb.com",
              "url": null
            },
            {
              "type": "person",
              "role": "contributor",
              "name": "Evan You",
              "email": "yyou@google.com",
              "url": null
            },
            {
              "type": "person",
              "role": "contributor",
              "name": "Zach Pomerantz",
              "email": "zmp@umich.edu",
              "url": null
            },
            {
              "type": "person",
              "role": "contributor",
              "name": "Chris Williams",
              "email": "cwilliams88@gmail.com",
              "url": null
            },
            {
              "type": "person",
              "role": "contributor",
              "name": "sudodoki",
              "email": "smd.deluzion@gmail.com",
              "url": null
            },
            {
              "type": "person",
              "role": "contributor",
              "name": "Mick Thompson",
              "email": "dthompson@gmail.com",
              "url": null
            },
            {
              "type": "person",
              "role": "contributor",
              "name": "Felix Rabe",
              "email": "felix@rabe.io",
              "url": null
            },
            {
              "type": "person",
              "role": "contributor",
              "name": "Michael Hayes",
              "email": "michael@hayes.io",
              "url": null
            },
            {
              "type": "person",
              "role": "contributor",
              "name": "Chris Dickinson",
              "email": "christopher.s.dickinson@gmail.com",
              "url": null
            },
            {
              "type": "person",
              "role": "contributor",
              "name": "Bradley Meck",
              "email": "bradley.meck@gmail.com",
              "url": null
            },
            {
              "type": "person",
              "role": "contributor",
              "name": "GeJ",
              "email": "geraud@gcu.info",
              "url": null
            },
            {
              "type": "person",
              "role": "contributor",
              "name": "Andrew Terris",
              "email": "atterris@gmail.com",
              "url": null
            },
            {
              "type": "person",
              "role": "contributor",
              "name": "Michael Nisi",
              "email": "michael.nisi@gmail.com",
              "url": null
            },
            {
              "type": "person",
              "role": "contributor",
              "name": "fengmk2",
              "email": "fengmk2@gmail.com",
              "url": null
            },
            {
              "type": "person",
              "role": "contributor",
              "name": "Adam Meadows",
              "email": "adam.meadows@gmail.com",
              "url": null
            },
            {
              "type": "person",
              "role": "contributor",
              "name": "Chulki Lee",
              "email": "chulki.lee@gmail.com",
              "url": null
            },
            {
              "type": "person",
              "role": "contributor",
              "name": "\u4e0d\u56db",
              "email": "busi.hyy@taobao.com",
              "url": null
            },
            {
              "type": "person",
              "role": "contributor",
              "name": "dead_horse",
              "email": "dead_horse@qq.com",
              "url": null
            },
            {
              "type": "person",
              "role": "contributor",
              "name": "Kenan Yildirim",
              "email": "kenan@kenany.me",
              "url": null
            },
            {
              "type": "person",
              "role": "contributor",
              "name": "Laurie Voss",
              "email": "git@seldo.com",
              "url": null
            },
            {
              "type": "person",
              "role": "contributor",
              "name": "Rebecca Turner",
              "email": "me@re-becca.org",
              "url": null
            },
            {
              "type": "person",
              "role": "contributor",
              "name": "Hunter Loftis",
              "email": "hunter@hunterloftis.com",
              "url": null
            },
            {
              "type": "person",
              "role": "contributor",
              "name": "Peter Richardson",
              "email": "github@zoomy.net",
              "url": null
            },
            {
              "type": "person",
              "role": "contributor",
              "name": "Jussi Kalliokoski",
              "email": "jussi.kalliokoski@gmail.com",
              "url": null
            },
            {
              "type": "person",
              "role": "contributor",
              "name": "Filip Weiss",
              "email": "me@fiws.net",
              "url": null
            },
            {
              "type": "person",
              "role": "contributor",
              "name": "Timo Wei\u00df",
              "email": "timoweiss@Timo-MBP.local",
              "url": null
            },
            {
              "type": "person",
              "role": "contributor",
              "name": "Christopher Hiller",
              "email": "chiller@badwing.com",
              "url": null
            },
            {
              "type": "person",
              "role": "contributor",
              "name": "J\u00e9r\u00e9my Lal",
              "email": "kapouer@melix.org",
              "url": null
            },
            {
              "type": "person",
              "role": "contributor",
              "name": "Anders Janmyr",
              "email": "anders@janmyr.com",
              "url": null
            },
            {
              "type": "person",
              "role": "contributor",
              "name": "Chris Meyers",
              "email": "chris.meyers.fsu@gmail.com",
              "url": null
            },
            {
              "type": "person",
              "role": "contributor",
              "name": "Ludwig Magnusson",
              "email": "ludwig@mediatool.com",
              "url": null
            },
            {
              "type": "person",
              "role": "contributor",
              "name": "Wout Mertens",
              "email": "Wout.Mertens@gmail.com",
              "url": null
            },
            {
              "type": "person",
              "role": "contributor",
              "name": "Nick Santos",
              "email": "nick@medium.com",
              "url": null
            },
            {
              "type": "person",
              "role": "contributor",
              "name": "Terin Stock",
              "email": "terinjokes@gmail.com",
              "url": null
            },
            {
              "type": "person",
              "role": "contributor",
              "name": "Faiq Raza",
              "email": "faiqrazarizvi@gmail.com",
              "url": null
            },
            {
              "type": "person",
              "role": "contributor",
              "name": "Thomas Torp",
              "email": "thomas@erupt.no",
              "url": null
            },
            {
              "type": "person",
              "role": "contributor",
              "name": "Sam Mikes",
              "email": "smikes@cubane.com",
              "url": null
            },
            {
              "type": "person",
              "role": "contributor",
              "name": "Mat Tyndall",
              "email": "mat.tyndall@gmail.com",
              "url": null
            },
            {
              "type": "person",
              "role": "contributor",
              "name": "Tauren Mills",
              "email": "tauren@sportzing.com",
              "url": null
            },
            {
              "type": "person",
              "role": "contributor",
              "name": "Ron Martinez",
              "email": "ramartin.net@gmail.com",
              "url": null
            },
            {
              "type": "person",
              "role": "contributor",
              "name": "Kazuhito Hokamura",
              "email": "k.hokamura@gmail.com",
              "url": null
            },
            {
              "type": "person",
              "role": "contributor",
              "name": "Tristan Davies",
              "email": "github@tristan.io",
              "url": null
            },
            {
              "type": "person",
              "role": "contributor",
              "name": "David Volm",
              "email": "david@volminator.com",
              "url": null
            },
            {
              "type": "person",
              "role": "contributor",
              "name": "Lin Clark",
              "email": "lin.w.clark@gmail.com",
              "url": null
            },
            {
              "type": "person",
              "role": "contributor",
              "name": "Ben Page",
              "email": "bpage@dewalch.com",
              "url": null
            },
            {
              "type": "person",
              "role": "contributor",
              "name": "Jeff Jo",
              "email": "jeffjo@squareup.com",
              "url": null
            },
            {
              "type": "person",
              "role": "contributor",
              "name": "martinvd",
              "email": "martinvdpub@gmail.com",
              "url": null
            },
            {
              "type": "person",
              "role": "contributor",
              "name": "Mark J. Titorenko",
              "email": "nospam-github.com@titorenko.net",
              "url": null
            },
            {
              "type": "person",
              "role": "contributor",
              "name": "Oddur Sigurdsson",
              "email": "oddurs@gmail.com",
              "url": null
            },
            {
              "type": "person",
              "role": "contributor",
              "name": "Eric Mill",
              "email": "eric@konklone.com",
              "url": null
            },
            {
              "type": "person",
              "role": "contributor",
              "name": "Gabriel Barros",
              "email": "descartavel1@gmail.com",
              "url": null
            },
            {
              "type": "person",
              "role": "contributor",
              "name": "KevinSheedy",
              "email": "kevinsheedy@gmail.com",
              "url": null
            },
            {
              "type": "person",
              "role": "contributor",
              "name": "Aleksey Smolenchuk",
              "email": "aleksey@uber.com",
              "url": null
            },
            {
              "type": "person",
              "role": "contributor",
              "name": "Ed Morley",
              "email": "emorley@mozilla.com",
              "url": null
            },
            {
              "type": "person",
              "role": "contributor",
              "name": "Blaine Bublitz",
              "email": "blaine@iceddev.com",
              "url": null
            },
            {
              "type": "person",
              "role": "contributor",
              "name": "Andrey Fedorov",
              "email": "anfedorov@gmail.com",
              "url": null
            },
            {
              "type": "person",
              "role": "contributor",
              "name": "Daijiro Wachi",
              "email": "daijiro.wachi@gmail.com",
              "url": null
            },
            {
              "type": "person",
              "role": "contributor",
              "name": "Luc Thevenard",
              "email": "lucthevenard@gmail.com",
              "url": null
            },
            {
              "type": "person",
              "role": "contributor",
              "name": "Aria Stewart",
              "email": "aredridel@nbtsc.org",
              "url": null
            },
            {
              "type": "person",
              "role": "contributor",
              "name": "Charlie Rudolph",
              "email": "charles.w.rudolph@gmail.com",
              "url": null
            },
            {
              "type": "person",
              "role": "contributor",
              "name": "Vladimir Rutsky",
              "email": "rutsky@users.noreply.github.com",
              "url": null
            },
            {
              "type": "person",
              "role": "contributor",
              "name": "Isaac Murchie",
              "email": "isaac@saucelabs.com",
              "url": null
            },
            {
              "type": "person",
              "role": "contributor",
              "name": "Marcin Wosinek",
              "email": "marcin.wosinek@gmail.com",
              "url": null
            },
            {
              "type": "person",
              "role": "contributor",
              "name": "David Marr",
              "email": "davemarr@gmail.com",
              "url": null
            },
            {
              "type": "person",
              "role": "contributor",
              "name": "Bryan English",
              "email": "bryan@bryanenglish.com",
              "url": null
            },
            {
              "type": "person",
              "role": "contributor",
              "name": "Anthony Zotti",
              "email": "amZotti@users.noreply.github.com",
              "url": null
            },
            {
              "type": "person",
              "role": "contributor",
              "name": "Karl Horky",
              "email": "karl.horky@gmail.com",
              "url": null
            },
            {
              "type": "person",
              "role": "contributor",
              "name": "Jordan Harband",
              "email": "ljharb@gmail.com",
              "url": null
            },
            {
              "type": "person",
              "role": "contributor",
              "name": "Gu\u00f0laugur Stef\u00e1n Egilsson",
              "email": "gulli@kolibri.is",
              "url": null
            },
            {
              "type": "person",
              "role": "contributor",
              "name": "Helge Skogly Holm",
              "email": "helge.holm@gmail.com",
              "url": null
            },
            {
              "type": "person",
              "role": "contributor",
              "name": "Peter A. Shevtsov",
              "email": "petr.shevtsov@gmail.com",
              "url": null
            },
            {
              "type": "person",
              "role": "contributor",
              "name": "Alain Kalker",
              "email": "a.c.kalker@gmail.com",
              "url": null
            },
            {
              "type": "person",
              "role": "contributor",
              "name": "Bryant Williams",
              "email": "b.n.williams@gmail.com",
              "url": null
            },
            {
              "type": "person",
              "role": "contributor",
              "name": "Jonas Weber",
              "email": "github@jonasw.de",
              "url": null
            },
            {
              "type": "person",
              "role": "contributor",
              "name": "Tim Whidden",
              "email": "twhid@twhid.com",
              "url": null
            },
            {
              "type": "person",
              "role": "contributor",
              "name": "Andreas",
              "email": "functino@users.noreply.github.com",
              "url": null
            },
            {
              "type": "person",
              "role": "contributor",
              "name": "Karolis Narkevicius",
              "email": "karolis.n@gmail.com",
              "url": null
            },
            {
              "type": "person",
              "role": "contributor",
              "name": "Adrian Lynch",
              "email": "adi_ady_ade@hotmail.com",
              "url": null
            },
            {
              "type": "person",
              "role": "contributor",
              "name": "Richard Littauer",
              "email": "richard.littauer@gmail.com",
              "url": null
            },
            {
              "type": "person",
              "role": "contributor",
              "name": "Oli Evans",
              "email": "oli@zilla.org.uk",
              "url": null
            },
            {
              "type": "person",
              "role": "contributor",
              "name": "Matt Brennan",
              "email": "mattyb1000@gmail.com",
              "url": null
            },
            {
              "type": "person",
              "role": "contributor",
              "name": "Jeff Barczewski",
              "email": "jeff.barczewski@gmail.com",
              "url": null
            },
            {
              "type": "person",
              "role": "contributor",
              "name": "Danny Fritz",
              "email": "dannyfritz@gmail.com",
              "url": null
            },
            {
              "type": "person",
              "role": "contributor",
              "name": "Takaya Kobayashi",
              "email": "jigsaw@live.jp",
              "url": null
            },
            {
              "type": "person",
              "role": "contributor",
              "name": "Ra'Shaun Stovall",
              "email": "rashaunstovall@gmail.com",
              "url": null
            },
            {
              "type": "person",
              "role": "contributor",
              "name": "Julien Meddah",
              "email": "julien.meddah@deveryware.com",
              "url": null
            },
            {
              "type": "person",
              "role": "contributor",
              "name": "Michiel Sikma",
              "email": "michiel@wedemandhtml.com",
              "url": null
            },
            {
              "type": "person",
              "role": "contributor",
              "name": "Jakob Krigovsky",
              "email": "jakob.krigovsky@gmail.com",
              "url": null
            },
            {
              "type": "person",
              "role": "contributor",
              "name": "Charmander",
              "email": "~@charmander.me",
              "url": null
            },
            {
              "type": "person",
              "role": "contributor",
              "name": "Erik Wienhold",
              "email": "git@ewie.name",
              "url": null
            },
            {
              "type": "person",
              "role": "contributor",
              "name": "James Butler",
              "email": "james.butler@sandfox.co.uk",
              "url": null
            },
            {
              "type": "person",
              "role": "contributor",
              "name": "Kevin Kragenbrink",
              "email": "kevin@gaikai.com",
              "url": null
            },
            {
              "type": "person",
              "role": "contributor",
              "name": "Arnaud Rinquin",
              "email": "rinquin.arnaud@gmail.com",
              "url": null
            },
            {
              "type": "person",
              "role": "contributor",
              "name": "Mike MacCana",
              "email": "mike.maccana@gmail.com",
              "url": null
            },
            {
              "type": "person",
              "role": "contributor",
              "name": "Antti Mattila",
              "email": "anttti@fastmail.fm",
              "url": null
            },
            {
              "type": "person",
              "role": "contributor",
              "name": "laiso",
              "email": "laiso@lai.so",
              "url": null
            },
            {
              "type": "person",
              "role": "contributor",
              "name": "Matt Zorn",
              "email": "zornme@gmail.com",
              "url": null
            },
            {
              "type": "person",
              "role": "contributor",
              "name": "Kyle Mitchell",
              "email": "kyle@kemitchell.com",
              "url": null
            },
            {
              "type": "person",
              "role": "contributor",
              "name": "Jeremiah Senkpiel",
              "email": "fishrock123@rocketmail.com",
              "url": null
            },
            {
              "type": "person",
              "role": "contributor",
              "name": "Michael Klein",
              "email": "mischkl@users.noreply.github.com",
              "url": null
            },
            {
              "type": "person",
              "role": "contributor",
              "name": "Simen Bekkhus",
              "email": "sbekkhus91@gmail.com",
              "url": null
            },
            {
              "type": "person",
              "role": "contributor",
              "name": "Victor",
              "email": "victor.shih@gmail.com",
              "url": null
            },
            {
              "type": "person",
              "role": "contributor",
              "name": "thefourtheye",
              "email": "thechargingvolcano@gmail.com",
              "url": null
            },
            {
              "type": "person",
              "role": "contributor",
              "name": "Clay Carpenter",
              "email": "claycarpenter@gmail.com",
              "url": null
            },
            {
              "type": "person",
              "role": "contributor",
              "name": "bangbang93",
              "email": "bangbang93@163.com",
              "url": null
            },
            {
              "type": "person",
              "role": "contributor",
              "name": "Nick Malaguti",
              "email": "nmalaguti@palantir.com",
              "url": null
            },
            {
              "type": "person",
              "role": "contributor",
              "name": "Cedric Nelson",
              "email": "cedric.nelson@gmail.com",
              "url": null
            },
            {
              "type": "person",
              "role": "contributor",
              "name": "Kat March\u00e1n",
              "email": "kzm@sykosomatic.org",
              "url": null
            },
            {
              "type": "person",
              "role": "contributor",
              "name": "Andrew",
              "email": "talktome@aboutandrew.co.uk",
              "url": null
            },
            {
              "type": "person",
              "role": "contributor",
              "name": "Eduardo Pinho",
              "email": "enet4mikeenet@gmail.com",
              "url": null
            },
            {
              "type": "person",
              "role": "contributor",
              "name": "Rachel Hutchison",
              "email": "rhutchix@intel.com",
              "url": null
            },
            {
              "type": "person",
              "role": "contributor",
              "name": "Ryan Temple",
              "email": "ryantemple145@gmail.com",
              "url": null
            },
            {
              "type": "person",
              "role": "contributor",
              "name": "Eugene Sharygin",
              "email": "eush77@gmail.com",
              "url": null
            },
            {
              "type": "person",
              "role": "contributor",
              "name": "Nick Heiner",
              "email": "nick.heiner@opower.com",
              "url": null
            },
            {
              "type": "person",
              "role": "contributor",
              "name": "James Talmage",
              "email": "james@talmage.io",
              "url": null
            },
            {
              "type": "person",
              "role": "contributor",
              "name": "jane arc",
              "email": "jane@uber.com",
              "url": null
            },
            {
              "type": "person",
              "role": "contributor",
              "name": "Joseph Dykstra",
              "email": "josephdykstra@gmail.com",
              "url": null
            },
            {
              "type": "person",
              "role": "contributor",
              "name": "Joshua Egan",
              "email": "josh-egan@users.noreply.github.com",
              "url": null
            },
            {
              "type": "person",
              "role": "contributor",
              "name": "Thomas Cort",
              "email": "thomasc@ssimicro.com",
              "url": null
            },
            {
              "type": "person",
              "role": "contributor",
              "name": "Thaddee Tyl",
              "email": "thaddee.tyl@gmail.com",
              "url": null
            },
            {
              "type": "person",
              "role": "contributor",
              "name": "Steve Klabnik",
              "email": "steve@steveklabnik.com",
              "url": null
            },
            {
              "type": "person",
              "role": "contributor",
              "name": "Andrew Murray",
              "email": "radarhere@gmail.com",
              "url": null
            },
            {
              "type": "person",
              "role": "contributor",
              "name": "Stephan B\u00f6nnemann",
              "email": "stephan@excellenteasy.com",
              "url": null
            },
            {
              "type": "person",
              "role": "contributor",
              "name": "Kyle M. Tarplee",
              "email": "kyle.tarplee@numerica.us",
              "url": null
            },
            {
              "type": "person",
              "role": "contributor",
              "name": "Derek Peterson",
              "email": "derekpetey@gmail.com",
              "url": null
            },
            {
              "type": "person",
              "role": "contributor",
              "name": "Greg Whiteley",
              "email": "greg.whiteley@atomos.com",
              "url": null
            },
            {
              "type": "person",
              "role": "contributor",
              "name": "murgatroid99",
              "email": "mlumish@google.com",
              "url": null
            },
            {
              "type": "person",
              "role": "maintainer",
              "name": "isaacs",
              "email": "isaacs@npmjs.com",
              "url": null
            },
            {
              "type": "person",
              "role": "maintainer",
              "name": "othiym23",
              "email": "ogd@aoaioxxysz.net",
              "url": null
            },
            {
              "type": "person",
              "role": "maintainer",
              "name": "iarna",
              "email": "me@re-becca.org",
              "url": null
            },
            {
              "type": "person",
              "role": "maintainer",
              "name": "zkat",
              "email": "kat@sykosomatic.org",
              "url": null
            }
          ],
          "keywords": [
            "package manager",
            "modules",
            "install",
            "package.json"
          ],
          "homepage_url": "https://docs.npmjs.com/",
          "download_url": "https://registry.npmjs.org/npm/-/npm-2.13.5.tgz",
          "size": null,
          "sha1": "a124386bce4a90506f28ad4b1d1a804a17baaf32",
          "md5": null,
          "sha256": null,
          "sha512": null,
          "bug_tracking_url": "http://github.com/npm/npm/issues",
          "code_view_url": null,
          "vcs_url": "git+https://github.com/npm/npm.git@fc7bbf03e39cc48a8924b90696d28345a6a90f3c",
          "copyright": null,
          "license_expression": "artistic-2.0",
          "declared_license": [
            "Artistic-2.0"
          ],
          "notice_text": null,
          "root_path": "scan",
          "dependencies": [
            {
              "purl": "pkg:npm/abbrev",
              "requirement": "~1.0.7",
              "scope": "dependencies",
              "is_runtime": true,
              "is_optional": false,
              "is_resolved": false
            },
            {
              "purl": "pkg:npm/ansi",
              "requirement": "~0.3.0",
              "scope": "dependencies",
              "is_runtime": true,
              "is_optional": false,
              "is_resolved": false
            },
            {
              "purl": "pkg:npm/ansicolors",
              "requirement": "~0.3.2",
              "scope": "dependencies",
              "is_runtime": true,
              "is_optional": false,
              "is_resolved": false
            },
            {
              "purl": "pkg:npm/ansistyles",
              "requirement": "~0.1.3",
              "scope": "dependencies",
              "is_runtime": true,
              "is_optional": false,
              "is_resolved": false
            },
            {
              "purl": "pkg:npm/archy",
              "requirement": "~1.0.0",
              "scope": "dependencies",
              "is_runtime": true,
              "is_optional": false,
              "is_resolved": false
            },
            {
              "purl": "pkg:npm/async-some",
              "requirement": "~1.0.2",
              "scope": "dependencies",
              "is_runtime": true,
              "is_optional": false,
              "is_resolved": false
            },
            {
              "purl": "pkg:npm/block-stream",
              "requirement": "0.0.8",
              "scope": "dependencies",
              "is_runtime": true,
              "is_optional": false,
              "is_resolved": false
            },
            {
              "purl": "pkg:npm/char-spinner",
              "requirement": "~1.0.1",
              "scope": "dependencies",
              "is_runtime": true,
              "is_optional": false,
              "is_resolved": false
            },
            {
              "purl": "pkg:npm/chmodr",
              "requirement": "~1.0.1",
              "scope": "dependencies",
              "is_runtime": true,
              "is_optional": false,
              "is_resolved": false
            },
            {
              "purl": "pkg:npm/chownr",
              "requirement": "0.0.2",
              "scope": "dependencies",
              "is_runtime": true,
              "is_optional": false,
              "is_resolved": false
            },
            {
              "purl": "pkg:npm/cmd-shim",
              "requirement": "~2.0.1",
              "scope": "dependencies",
              "is_runtime": true,
              "is_optional": false,
              "is_resolved": false
            },
            {
              "purl": "pkg:npm/columnify",
              "requirement": "~1.5.1",
              "scope": "dependencies",
              "is_runtime": true,
              "is_optional": false,
              "is_resolved": false
            },
            {
              "purl": "pkg:npm/config-chain",
              "requirement": "~1.1.9",
              "scope": "dependencies",
              "is_runtime": true,
              "is_optional": false,
              "is_resolved": false
            },
            {
              "purl": "pkg:npm/dezalgo",
              "requirement": "~1.0.3",
              "scope": "dependencies",
              "is_runtime": true,
              "is_optional": false,
              "is_resolved": false
            },
            {
              "purl": "pkg:npm/editor",
              "requirement": "~1.0.0",
              "scope": "dependencies",
              "is_runtime": true,
              "is_optional": false,
              "is_resolved": false
            },
            {
              "purl": "pkg:npm/fs-vacuum",
              "requirement": "~1.2.6",
              "scope": "dependencies",
              "is_runtime": true,
              "is_optional": false,
              "is_resolved": false
            },
            {
              "purl": "pkg:npm/fs-write-stream-atomic",
              "requirement": "~1.0.3",
              "scope": "dependencies",
              "is_runtime": true,
              "is_optional": false,
              "is_resolved": false
            },
            {
              "purl": "pkg:npm/fstream",
              "requirement": "~1.0.7",
              "scope": "dependencies",
              "is_runtime": true,
              "is_optional": false,
              "is_resolved": false
            },
            {
              "purl": "pkg:npm/fstream-npm",
              "requirement": "~1.0.4",
              "scope": "dependencies",
              "is_runtime": true,
              "is_optional": false,
              "is_resolved": false
            },
            {
              "purl": "pkg:npm/github-url-from-git",
              "requirement": "~1.4.0",
              "scope": "dependencies",
              "is_runtime": true,
              "is_optional": false,
              "is_resolved": false
            },
            {
              "purl": "pkg:npm/github-url-from-username-repo",
              "requirement": "~1.0.2",
              "scope": "dependencies",
              "is_runtime": true,
              "is_optional": false,
              "is_resolved": false
            },
            {
              "purl": "pkg:npm/glob",
              "requirement": "~5.0.14",
              "scope": "dependencies",
              "is_runtime": true,
              "is_optional": false,
              "is_resolved": false
            },
            {
              "purl": "pkg:npm/graceful-fs",
              "requirement": "~4.1.2",
              "scope": "dependencies",
              "is_runtime": true,
              "is_optional": false,
              "is_resolved": false
            },
            {
              "purl": "pkg:npm/hosted-git-info",
              "requirement": "~2.1.4",
              "scope": "dependencies",
              "is_runtime": true,
              "is_optional": false,
              "is_resolved": false
            },
            {
              "purl": "pkg:npm/inflight",
              "requirement": "~1.0.4",
              "scope": "dependencies",
              "is_runtime": true,
              "is_optional": false,
              "is_resolved": false
            },
            {
              "purl": "pkg:npm/inherits",
              "requirement": "~2.0.1",
              "scope": "dependencies",
              "is_runtime": true,
              "is_optional": false,
              "is_resolved": false
            },
            {
              "purl": "pkg:npm/ini",
              "requirement": "~1.3.4",
              "scope": "dependencies",
              "is_runtime": true,
              "is_optional": false,
              "is_resolved": false
            },
            {
              "purl": "pkg:npm/init-package-json",
              "requirement": "~1.7.1",
              "scope": "dependencies",
              "is_runtime": true,
              "is_optional": false,
              "is_resolved": false
            },
            {
              "purl": "pkg:npm/lockfile",
              "requirement": "~1.0.1",
              "scope": "dependencies",
              "is_runtime": true,
              "is_optional": false,
              "is_resolved": false
            },
            {
              "purl": "pkg:npm/lru-cache",
              "requirement": "~2.6.5",
              "scope": "dependencies",
              "is_runtime": true,
              "is_optional": false,
              "is_resolved": false
            },
            {
              "purl": "pkg:npm/minimatch",
              "requirement": "~2.0.10",
              "scope": "dependencies",
              "is_runtime": true,
              "is_optional": false,
              "is_resolved": false
            },
            {
              "purl": "pkg:npm/mkdirp",
              "requirement": "~0.5.1",
              "scope": "dependencies",
              "is_runtime": true,
              "is_optional": false,
              "is_resolved": false
            },
            {
              "purl": "pkg:npm/node-gyp",
              "requirement": "~2.0.2",
              "scope": "dependencies",
              "is_runtime": true,
              "is_optional": false,
              "is_resolved": false
            },
            {
              "purl": "pkg:npm/nopt",
              "requirement": "~3.0.3",
              "scope": "dependencies",
              "is_runtime": true,
              "is_optional": false,
              "is_resolved": false
            },
            {
              "purl": "pkg:npm/normalize-git-url",
              "requirement": "~3.0.1",
              "scope": "dependencies",
              "is_runtime": true,
              "is_optional": false,
              "is_resolved": false
            },
            {
              "purl": "pkg:npm/normalize-package-data",
              "requirement": "~2.3.1",
              "scope": "dependencies",
              "is_runtime": true,
              "is_optional": false,
              "is_resolved": false
            },
            {
              "purl": "pkg:npm/npm-cache-filename",
              "requirement": "~1.0.2",
              "scope": "dependencies",
              "is_runtime": true,
              "is_optional": false,
              "is_resolved": false
            },
            {
              "purl": "pkg:npm/npm-install-checks",
              "requirement": "~1.0.6",
              "scope": "dependencies",
              "is_runtime": true,
              "is_optional": false,
              "is_resolved": false
            },
            {
              "purl": "pkg:npm/npm-package-arg",
              "requirement": "~4.0.2",
              "scope": "dependencies",
              "is_runtime": true,
              "is_optional": false,
              "is_resolved": false
            },
            {
              "purl": "pkg:npm/npm-registry-client",
              "requirement": "~6.5.1",
              "scope": "dependencies",
              "is_runtime": true,
              "is_optional": false,
              "is_resolved": false
            },
            {
              "purl": "pkg:npm/npm-user-validate",
              "requirement": "~0.1.2",
              "scope": "dependencies",
              "is_runtime": true,
              "is_optional": false,
              "is_resolved": false
            },
            {
              "purl": "pkg:npm/npmlog",
              "requirement": "~1.2.1",
              "scope": "dependencies",
              "is_runtime": true,
              "is_optional": false,
              "is_resolved": false
            },
            {
              "purl": "pkg:npm/once",
              "requirement": "~1.3.2",
              "scope": "dependencies",
              "is_runtime": true,
              "is_optional": false,
              "is_resolved": false
            },
            {
              "purl": "pkg:npm/opener",
              "requirement": "~1.4.1",
              "scope": "dependencies",
              "is_runtime": true,
              "is_optional": false,
              "is_resolved": false
            },
            {
              "purl": "pkg:npm/osenv",
              "requirement": "~0.1.3",
              "scope": "dependencies",
              "is_runtime": true,
              "is_optional": false,
              "is_resolved": false
            },
            {
              "purl": "pkg:npm/path-is-inside",
              "requirement": "~1.0.0",
              "scope": "dependencies",
              "is_runtime": true,
              "is_optional": false,
              "is_resolved": false
            },
            {
              "purl": "pkg:npm/read",
              "requirement": "~1.0.6",
              "scope": "dependencies",
              "is_runtime": true,
              "is_optional": false,
              "is_resolved": false
            },
            {
              "purl": "pkg:npm/read-installed",
              "requirement": "~4.0.2",
              "scope": "dependencies",
              "is_runtime": true,
              "is_optional": false,
              "is_resolved": false
            },
            {
              "purl": "pkg:npm/read-package-json",
              "requirement": "~2.0.0",
              "scope": "dependencies",
              "is_runtime": true,
              "is_optional": false,
              "is_resolved": false
            },
            {
              "purl": "pkg:npm/readable-stream",
              "requirement": "~1.1.13",
              "scope": "dependencies",
              "is_runtime": true,
              "is_optional": false,
              "is_resolved": false
            },
            {
              "purl": "pkg:npm/realize-package-specifier",
              "requirement": "~3.0.1",
              "scope": "dependencies",
              "is_runtime": true,
              "is_optional": false,
              "is_resolved": false
            },
            {
              "purl": "pkg:npm/request",
              "requirement": "~2.60.0",
              "scope": "dependencies",
              "is_runtime": true,
              "is_optional": false,
              "is_resolved": false
            },
            {
              "purl": "pkg:npm/retry",
              "requirement": "~0.6.1",
              "scope": "dependencies",
              "is_runtime": true,
              "is_optional": false,
              "is_resolved": false
            },
            {
              "purl": "pkg:npm/rimraf",
              "requirement": "~2.4.2",
              "scope": "dependencies",
              "is_runtime": true,
              "is_optional": false,
              "is_resolved": false
            },
            {
              "purl": "pkg:npm/semver",
              "requirement": "~5.0.1",
              "scope": "dependencies",
              "is_runtime": true,
              "is_optional": false,
              "is_resolved": false
            },
            {
              "purl": "pkg:npm/sha",
              "requirement": "~1.3.0",
              "scope": "dependencies",
              "is_runtime": true,
              "is_optional": false,
              "is_resolved": false
            },
            {
              "purl": "pkg:npm/slide",
              "requirement": "~1.1.6",
              "scope": "dependencies",
              "is_runtime": true,
              "is_optional": false,
              "is_resolved": false
            },
            {
              "purl": "pkg:npm/sorted-object",
              "requirement": "~1.0.0",
              "scope": "dependencies",
              "is_runtime": true,
              "is_optional": false,
              "is_resolved": false
            },
            {
              "purl": "pkg:npm/spdx",
              "requirement": "~0.4.1",
              "scope": "dependencies",
              "is_runtime": true,
              "is_optional": false,
              "is_resolved": false
            },
            {
              "purl": "pkg:npm/tar",
              "requirement": "~2.1.1",
              "scope": "dependencies",
              "is_runtime": true,
              "is_optional": false,
              "is_resolved": false
            },
            {
              "purl": "pkg:npm/text-table",
              "requirement": "~0.2.0",
              "scope": "dependencies",
              "is_runtime": true,
              "is_optional": false,
              "is_resolved": false
            },
            {
              "purl": "pkg:npm/uid-number",
              "requirement": "0.0.6",
              "scope": "dependencies",
              "is_runtime": true,
              "is_optional": false,
              "is_resolved": false
            },
            {
              "purl": "pkg:npm/umask",
              "requirement": "~1.1.0",
              "scope": "dependencies",
              "is_runtime": true,
              "is_optional": false,
              "is_resolved": false
            },
            {
              "purl": "pkg:npm/validate-npm-package-name",
              "requirement": "~2.2.2",
              "scope": "dependencies",
              "is_runtime": true,
              "is_optional": false,
              "is_resolved": false
            },
            {
              "purl": "pkg:npm/which",
              "requirement": "~1.1.1",
              "scope": "dependencies",
              "is_runtime": true,
              "is_optional": false,
              "is_resolved": false
            },
            {
              "purl": "pkg:npm/wrappy",
              "requirement": "~1.0.1",
              "scope": "dependencies",
              "is_runtime": true,
              "is_optional": false,
              "is_resolved": false
            },
            {
              "purl": "pkg:npm/write-file-atomic",
              "requirement": "~1.1.2",
              "scope": "dependencies",
              "is_runtime": true,
              "is_optional": false,
              "is_resolved": false
            },
            {
              "purl": "pkg:npm/validate-npm-package-license",
              "requirement": "*",
              "scope": "dependencies",
              "is_runtime": true,
              "is_optional": false,
              "is_resolved": false
            },
            {
              "purl": "pkg:npm/deep-equal",
              "requirement": "~1.0.0",
              "scope": "devDependencies",
              "is_runtime": false,
              "is_optional": true,
              "is_resolved": false
            },
            {
              "purl": "pkg:npm/marked",
              "requirement": "~0.3.3",
              "scope": "devDependencies",
              "is_runtime": false,
              "is_optional": true,
              "is_resolved": false
            },
            {
              "purl": "pkg:npm/marked-man",
              "requirement": "~0.1.5",
              "scope": "devDependencies",
              "is_runtime": false,
              "is_optional": true,
              "is_resolved": false
            },
            {
              "purl": "pkg:npm/nock",
              "requirement": "~2.10.0",
              "scope": "devDependencies",
              "is_runtime": false,
              "is_optional": true,
              "is_resolved": false
            },
            {
              "purl": "pkg:npm/npm-registry-couchapp",
              "requirement": "~2.6.7",
              "scope": "devDependencies",
              "is_runtime": false,
              "is_optional": true,
              "is_resolved": false
            },
            {
              "purl": "pkg:npm/npm-registry-mock",
              "requirement": "~1.0.0",
              "scope": "devDependencies",
              "is_runtime": false,
              "is_optional": true,
              "is_resolved": false
            },
            {
              "purl": "pkg:npm/require-inject",
              "requirement": "~1.2.0",
              "scope": "devDependencies",
              "is_runtime": false,
              "is_optional": true,
              "is_resolved": false
            },
            {
              "purl": "pkg:npm/sprintf-js",
              "requirement": "~1.0.2",
              "scope": "devDependencies",
              "is_runtime": false,
              "is_optional": true,
              "is_resolved": false
            },
            {
              "purl": "pkg:npm/tap",
              "requirement": "~1.3.1",
              "scope": "devDependencies",
              "is_runtime": false,
              "is_optional": true,
              "is_resolved": false
            }
          ],
          "contains_source_code": null,
          "source_packages": [],
          "extra_data": {},
          "purl": "pkg:npm/npm@2.13.5",
          "repository_homepage_url": "https://www.npmjs.com/package/npm",
          "repository_download_url": "https://registry.npmjs.org/npm/-/npm-2.13.5.tgz",
          "api_data_url": "https://registry.npmjs.org/npm/2.13.5",
          "files": [
            {
              "path": "scan/package.json",
              "type": "file"
            }
          ]
        }
      ],
      "summary": {
        "license_expressions": [
          {
            "value": "artistic-2.0",
            "count": 1
          }
        ],
        "copyrights": [
          {
            "value": null,
            "count": 1
          }
        ],
        "holders": [
          {
            "value": null,
            "count": 1
          }
        ],
        "authors": [
          {
            "value": "name' Isaac Z.",
            "count": 1
          }
        ],
        "programming_language": [
          {
            "value": null,
            "count": 1
          }
<<<<<<< HEAD
        ],
        "package_manifests": [
          {
            "value": "pkg:npm/npm@2.13.5",
            "count": 1
          }
=======
>>>>>>> 152abdaa
        ]
      },
      "files_count": 0,
      "dirs_count": 0,
      "size_count": 0,
      "scan_errors": []
    },
    {
      "path": "scan/zlib",
      "type": "directory",
      "name": "zlib",
      "base_name": "zlib",
      "extension": "",
      "size": 0,
      "sha1": null,
      "md5": null,
      "sha256": null,
      "mime_type": null,
      "file_type": null,
      "programming_language": null,
      "is_binary": false,
      "is_text": false,
      "is_archive": false,
      "is_media": false,
      "is_source": false,
      "is_script": false,
      "licenses": [],
      "license_expressions": [],
      "percentage_of_license_text": 0,
      "copyrights": [],
      "holders": [],
      "authors": [],
      "package_manifests": [],
      "summary": {
        "license_expressions": [
          {
            "value": "zlib",
            "count": 9
          },
          {
            "value": "boost-1.0",
            "count": 1
          },
          {
            "value": "gpl-2.0-plus WITH ada-linking-exception",
            "count": 1
          },
          {
            "value": "mit-old-style",
            "count": 1
          }
        ],
        "copyrights": [
          {
            "value": "Copyright (c) Jean-loup Gailly",
            "count": 3
          },
          {
            "value": "Copyright (c) Mark Adler",
            "count": 3
          },
          {
            "value": "Copyright (c) Jean-loup Gailly and Mark Adler",
            "count": 2
          },
          {
            "value": "Copyright (c) Christian Michelsen Research AS Advanced Computing",
            "count": 1
          },
          {
            "value": "Copyright (c) Dmitriy Anisimkov",
            "count": 1
          },
          {
            "value": "Copyright (c) Jean-loup Gailly, Brian Raiter and Gilles Vollant",
            "count": 1
          },
          {
            "value": "Copyright (c) by Henrik Ravn",
            "count": 1
          },
          {
            "value": "Copyright Henrik Ravn",
            "count": 1
          }
        ],
        "holders": [
          {
            "value": "Jean-loup Gailly",
            "count": 3
          },
          {
            "value": "Mark Adler",
            "count": 3
          },
          {
            "value": "Henrik Ravn",
            "count": 2
          },
          {
            "value": "Jean-loup Gailly and Mark Adler",
            "count": 2
          },
          {
            "value": "Christian Michelsen Research AS Advanced Computing",
            "count": 1
          },
          {
            "value": "Dmitriy Anisimkov",
            "count": 1
          },
          {
            "value": "Jean-loup Gailly, Brian Raiter and Gilles Vollant",
            "count": 1
          }
        ],
        "authors": [
          {
            "value": null,
            "count": 12
          },
          {
            "value": "Gilles Vollant",
            "count": 1
          }
        ],
        "programming_language": [
          {
            "value": "C",
            "count": 9
          },
          {
            "value": "C#",
            "count": 2
          },
          {
            "value": "GAS",
            "count": 1
          }
<<<<<<< HEAD
        ],
        "package_manifests": []
=======
        ]
>>>>>>> 152abdaa
      },
      "files_count": 13,
      "dirs_count": 5,
      "size_count": 7951,
      "scan_errors": []
    },
    {
      "path": "scan/zlib/ada",
      "type": "directory",
      "name": "ada",
      "base_name": "ada",
      "extension": "",
      "size": 0,
      "sha1": null,
      "md5": null,
      "sha256": null,
      "mime_type": null,
      "file_type": null,
      "programming_language": null,
      "is_binary": false,
      "is_text": false,
      "is_archive": false,
      "is_media": false,
      "is_source": false,
      "is_script": false,
      "licenses": [],
      "license_expressions": [],
      "percentage_of_license_text": 0,
      "copyrights": [],
      "holders": [],
      "authors": [],
      "package_manifests": [],
      "summary": {
        "license_expressions": [
          {
            "value": "gpl-2.0-plus WITH ada-linking-exception",
            "count": 1
          }
        ],
        "copyrights": [
          {
            "value": "Copyright (c) Dmitriy Anisimkov",
            "count": 1
          }
        ],
        "holders": [
          {
            "value": "Dmitriy Anisimkov",
            "count": 1
          }
        ],
        "authors": [
          {
            "value": null,
            "count": 1
          }
        ],
<<<<<<< HEAD
        "programming_language": [
          {
            "value": null,
            "count": 1
          }
        ],
        "package_manifests": []
=======
        "programming_language": []
>>>>>>> 152abdaa
      },
      "files_count": 1,
      "dirs_count": 0,
      "size_count": 2054,
      "scan_errors": []
    },
    {
      "path": "scan/zlib/ada/zlib.ads",
      "type": "file",
      "name": "zlib.ads",
      "base_name": "zlib",
      "extension": ".ads",
      "size": 2054,
      "sha1": "93b3e6e5822c350a9c12e69a2848e29767777002",
      "md5": "4e58eb393ad904c1de81a9ca5b9e392c",
      "sha256": "8e6da5a880c0547bac5b71f0f123164511ae17e3c7d7f424e4ec5b44e1cae731",
      "mime_type": "text/plain",
      "file_type": "ASCII text",
      "programming_language": null,
      "is_binary": false,
      "is_text": true,
      "is_archive": false,
      "is_media": false,
      "is_source": false,
      "is_script": false,
      "licenses": [
        {
          "key": "gpl-2.0-plus",
          "score": 100.0,
          "name": "GNU General Public License 2.0 or later",
          "short_name": "GPL 2.0 or later",
          "category": "Copyleft",
          "is_exception": false,
          "is_unknown": false,
          "owner": "Free Software Foundation (FSF)",
          "homepage_url": "http://www.gnu.org/licenses/old-licenses/gpl-2.0-standalone.html",
          "text_url": "http://www.gnu.org/licenses/old-licenses/gpl-2.0-standalone.html",
          "reference_url": "https://scancode-licensedb.aboutcode.org/gpl-2.0-plus",
          "scancode_text_url": "https://github.com/nexB/scancode-toolkit/tree/develop/src/licensedcode/data/licenses/gpl-2.0-plus.LICENSE",
          "scancode_data_url": "https://github.com/nexB/scancode-toolkit/tree/develop/src/licensedcode/data/licenses/gpl-2.0-plus.yml",
          "spdx_license_key": "GPL-2.0-or-later",
          "spdx_url": "https://spdx.org/licenses/GPL-2.0-or-later",
          "start_line": 6,
          "end_line": 25,
          "matched_rule": {
            "identifier": "gpl-2.0-plus_with_ada-linking-exception_1.RULE",
            "license_expression": "gpl-2.0-plus WITH ada-linking-exception",
            "licenses": [
              "gpl-2.0-plus",
              "ada-linking-exception"
            ],
            "referenced_filenames": [],
            "is_license_text": false,
            "is_license_notice": true,
            "is_license_reference": false,
            "is_license_tag": false,
            "is_license_intro": false,
            "has_unknown": false,
            "matcher": "2-aho",
            "rule_length": 176,
            "matched_length": 176,
            "match_coverage": 100.0,
            "rule_relevance": 100
          }
        },
        {
          "key": "ada-linking-exception",
          "score": 100.0,
          "name": "Ada linking exception to GPL 2.0 or later",
          "short_name": "Ada linking exception to GPL 2.0 or later",
          "category": "Copyleft Limited",
          "is_exception": true,
          "is_unknown": false,
          "owner": "Dmitriy Anisimkov",
          "homepage_url": null,
          "text_url": "",
          "reference_url": "https://scancode-licensedb.aboutcode.org/ada-linking-exception",
          "scancode_text_url": "https://github.com/nexB/scancode-toolkit/tree/develop/src/licensedcode/data/licenses/ada-linking-exception.LICENSE",
          "scancode_data_url": "https://github.com/nexB/scancode-toolkit/tree/develop/src/licensedcode/data/licenses/ada-linking-exception.yml",
          "spdx_license_key": "LicenseRef-scancode-ada-linking-exception",
          "spdx_url": "https://github.com/nexB/scancode-toolkit/tree/develop/src/licensedcode/data/licenses/ada-linking-exception.LICENSE",
          "start_line": 6,
          "end_line": 25,
          "matched_rule": {
            "identifier": "gpl-2.0-plus_with_ada-linking-exception_1.RULE",
            "license_expression": "gpl-2.0-plus WITH ada-linking-exception",
            "licenses": [
              "gpl-2.0-plus",
              "ada-linking-exception"
            ],
            "referenced_filenames": [],
            "is_license_text": false,
            "is_license_notice": true,
            "is_license_reference": false,
            "is_license_tag": false,
            "is_license_intro": false,
            "has_unknown": false,
            "matcher": "2-aho",
            "rule_length": 176,
            "matched_length": 176,
            "match_coverage": 100.0,
            "rule_relevance": 100
          }
        }
      ],
      "license_expressions": [
        "gpl-2.0-plus WITH ada-linking-exception"
      ],
      "percentage_of_license_text": 94.12,
      "copyrights": [
        {
          "value": "Copyright (c) 2002-2004 Dmitriy Anisimkov",
          "start_line": 4,
          "end_line": 4
        }
      ],
      "holders": [
        {
          "value": "Dmitriy Anisimkov",
          "start_line": 4,
          "end_line": 4
        }
      ],
      "authors": [],
      "package_manifests": [],
      "summary": {
        "license_expressions": [
          {
            "value": "gpl-2.0-plus WITH ada-linking-exception",
            "count": 1
          }
        ],
        "copyrights": [
          {
            "value": "Copyright (c) Dmitriy Anisimkov",
            "count": 1
          }
        ],
        "holders": [
          {
            "value": "Dmitriy Anisimkov",
            "count": 1
          }
        ],
        "authors": [
          {
            "value": null,
            "count": 1
          }
        ],
        "programming_language": [
          {
            "value": null,
            "count": 1
          }
<<<<<<< HEAD
        ],
        "package_manifests": []
=======
        ]
>>>>>>> 152abdaa
      },
      "files_count": 0,
      "dirs_count": 0,
      "size_count": 0,
      "scan_errors": []
    },
    {
      "path": "scan/zlib/adler32.c",
      "type": "file",
      "name": "adler32.c",
      "base_name": "adler32",
      "extension": ".c",
      "size": 179,
      "sha1": "f98c6c82a570ac852801b46157c1540070d55358",
      "md5": "48c4037f16b4670795fdf72e88cc278c",
      "sha256": "fc1682e787ccc8d9eb83eb0b1f5acb59d22aa6ce1bff7c749a9dc315237b2240",
      "mime_type": "text/plain",
      "file_type": "ASCII text",
      "programming_language": "C",
      "is_binary": false,
      "is_text": true,
      "is_archive": false,
      "is_media": false,
      "is_source": true,
      "is_script": false,
      "licenses": [
        {
          "key": "zlib",
          "score": 100.0,
          "name": "ZLIB License",
          "short_name": "ZLIB License",
          "category": "Permissive",
          "is_exception": false,
          "is_unknown": false,
          "owner": "zlib",
          "homepage_url": "http://www.zlib.net/",
          "text_url": "http://www.gzip.org/zlib/zlib_license.html",
          "reference_url": "https://scancode-licensedb.aboutcode.org/zlib",
          "scancode_text_url": "https://github.com/nexB/scancode-toolkit/tree/develop/src/licensedcode/data/licenses/zlib.LICENSE",
          "scancode_data_url": "https://github.com/nexB/scancode-toolkit/tree/develop/src/licensedcode/data/licenses/zlib.yml",
          "spdx_license_key": "Zlib",
          "spdx_url": "https://spdx.org/licenses/Zlib",
          "start_line": 3,
          "end_line": 3,
          "matched_rule": {
            "identifier": "zlib_5.RULE",
            "license_expression": "zlib",
            "licenses": [
              "zlib"
            ],
            "referenced_filenames": [
              "zlib.h"
            ],
            "is_license_text": false,
            "is_license_notice": false,
            "is_license_reference": true,
            "is_license_tag": false,
            "is_license_intro": false,
            "has_unknown": false,
            "matcher": "2-aho",
            "rule_length": 12,
            "matched_length": 12,
            "match_coverage": 100.0,
            "rule_relevance": 100
          }
        }
      ],
      "license_expressions": [
        "zlib"
      ],
      "percentage_of_license_text": 42.86,
      "copyrights": [
        {
          "value": "Copyright (c) 1995-2011 Mark Adler",
          "start_line": 2,
          "end_line": 2
        }
      ],
      "holders": [
        {
          "value": "Mark Adler",
          "start_line": 2,
          "end_line": 2
        }
      ],
      "authors": [],
      "package_manifests": [],
      "summary": {
        "license_expressions": [
          {
            "value": "zlib",
            "count": 1
          }
        ],
        "copyrights": [
          {
            "value": "Copyright (c) Mark Adler",
            "count": 1
          }
        ],
        "holders": [
          {
            "value": "Mark Adler",
            "count": 1
          }
        ],
        "authors": [
          {
            "value": null,
            "count": 1
          }
        ],
        "programming_language": [
          {
            "value": "C",
            "count": 1
          }
<<<<<<< HEAD
        ],
        "package_manifests": []
=======
        ]
>>>>>>> 152abdaa
      },
      "files_count": 0,
      "dirs_count": 0,
      "size_count": 0,
      "scan_errors": []
    },
    {
      "path": "scan/zlib/deflate.c",
      "type": "file",
      "name": "deflate.c",
      "base_name": "deflate",
      "extension": ".c",
      "size": 198,
      "sha1": "4b4696c59e245cef0bad7334fdb63725ccfa218c",
      "md5": "f11ed826baf25f2bfa9c610313460036",
      "sha256": "ef7bf500e1accf7e91352788c92b5c6663bab52e2cd6c42284496518e4a5f054",
      "mime_type": "text/plain",
      "file_type": "ASCII text",
      "programming_language": "C",
      "is_binary": false,
      "is_text": true,
      "is_archive": false,
      "is_media": false,
      "is_source": true,
      "is_script": false,
      "licenses": [
        {
          "key": "zlib",
          "score": 100.0,
          "name": "ZLIB License",
          "short_name": "ZLIB License",
          "category": "Permissive",
          "is_exception": false,
          "is_unknown": false,
          "owner": "zlib",
          "homepage_url": "http://www.zlib.net/",
          "text_url": "http://www.gzip.org/zlib/zlib_license.html",
          "reference_url": "https://scancode-licensedb.aboutcode.org/zlib",
          "scancode_text_url": "https://github.com/nexB/scancode-toolkit/tree/develop/src/licensedcode/data/licenses/zlib.LICENSE",
          "scancode_data_url": "https://github.com/nexB/scancode-toolkit/tree/develop/src/licensedcode/data/licenses/zlib.yml",
          "spdx_license_key": "Zlib",
          "spdx_url": "https://spdx.org/licenses/Zlib",
          "start_line": 3,
          "end_line": 3,
          "matched_rule": {
            "identifier": "zlib_5.RULE",
            "license_expression": "zlib",
            "licenses": [
              "zlib"
            ],
            "referenced_filenames": [
              "zlib.h"
            ],
            "is_license_text": false,
            "is_license_notice": false,
            "is_license_reference": true,
            "is_license_tag": false,
            "is_license_intro": false,
            "has_unknown": false,
            "matcher": "2-aho",
            "rule_length": 12,
            "matched_length": 12,
            "match_coverage": 100.0,
            "rule_relevance": 100
          }
        }
      ],
      "license_expressions": [
        "zlib"
      ],
      "percentage_of_license_text": 40.0,
      "copyrights": [
        {
          "value": "Copyright (c) 1995-2013 Jean-loup Gailly and Mark Adler",
          "start_line": 2,
          "end_line": 2
        }
      ],
      "holders": [
        {
          "value": "Jean-loup Gailly and Mark Adler",
          "start_line": 2,
          "end_line": 2
        }
      ],
      "authors": [],
      "package_manifests": [],
      "summary": {
        "license_expressions": [
          {
            "value": "zlib",
            "count": 1
          }
        ],
        "copyrights": [
          {
            "value": "Copyright (c) Jean-loup Gailly and Mark Adler",
            "count": 1
          }
        ],
        "holders": [
          {
            "value": "Jean-loup Gailly and Mark Adler",
            "count": 1
          }
        ],
        "authors": [
          {
            "value": null,
            "count": 1
          }
        ],
        "programming_language": [
          {
            "value": "C",
            "count": 1
          }
<<<<<<< HEAD
        ],
        "package_manifests": []
=======
        ]
>>>>>>> 152abdaa
      },
      "files_count": 0,
      "dirs_count": 0,
      "size_count": 0,
      "scan_errors": []
    },
    {
      "path": "scan/zlib/deflate.h",
      "type": "file",
      "name": "deflate.h",
      "base_name": "deflate",
      "extension": ".h",
      "size": 165,
      "sha1": "a99a71ff971faf49a52ed6f7d3075fdffae8054b",
      "md5": "d8821cd288e2be7fd83cdcac22a427ce",
      "sha256": "a3c2fa63c7e730bdd008bc07b7d3865dc76781082b77a03d52a918ce1c7d3459",
      "mime_type": "text/plain",
      "file_type": "ASCII text",
      "programming_language": "C",
      "is_binary": false,
      "is_text": true,
      "is_archive": false,
      "is_media": false,
      "is_source": true,
      "is_script": false,
      "licenses": [
        {
          "key": "zlib",
          "score": 100.0,
          "name": "ZLIB License",
          "short_name": "ZLIB License",
          "category": "Permissive",
          "is_exception": false,
          "is_unknown": false,
          "owner": "zlib",
          "homepage_url": "http://www.zlib.net/",
          "text_url": "http://www.gzip.org/zlib/zlib_license.html",
          "reference_url": "https://scancode-licensedb.aboutcode.org/zlib",
          "scancode_text_url": "https://github.com/nexB/scancode-toolkit/tree/develop/src/licensedcode/data/licenses/zlib.LICENSE",
          "scancode_data_url": "https://github.com/nexB/scancode-toolkit/tree/develop/src/licensedcode/data/licenses/zlib.yml",
          "spdx_license_key": "Zlib",
          "spdx_url": "https://spdx.org/licenses/Zlib",
          "start_line": 3,
          "end_line": 3,
          "matched_rule": {
            "identifier": "zlib_5.RULE",
            "license_expression": "zlib",
            "licenses": [
              "zlib"
            ],
            "referenced_filenames": [
              "zlib.h"
            ],
            "is_license_text": false,
            "is_license_notice": false,
            "is_license_reference": true,
            "is_license_tag": false,
            "is_license_intro": false,
            "has_unknown": false,
            "matcher": "2-aho",
            "rule_length": 12,
            "matched_length": 12,
            "match_coverage": 100.0,
            "rule_relevance": 100
          }
        }
      ],
      "license_expressions": [
        "zlib"
      ],
      "percentage_of_license_text": 50.0,
      "copyrights": [
        {
          "value": "Copyright (c) 1995-2012 Jean-loup Gailly",
          "start_line": 2,
          "end_line": 2
        }
      ],
      "holders": [
        {
          "value": "Jean-loup Gailly",
          "start_line": 2,
          "end_line": 2
        }
      ],
      "authors": [],
      "package_manifests": [],
      "summary": {
        "license_expressions": [
          {
            "value": "zlib",
            "count": 1
          }
        ],
        "copyrights": [
          {
            "value": "Copyright (c) Jean-loup Gailly",
            "count": 1
          }
        ],
        "holders": [
          {
            "value": "Jean-loup Gailly",
            "count": 1
          }
        ],
        "authors": [
          {
            "value": null,
            "count": 1
          }
        ],
        "programming_language": [
          {
            "value": "C",
            "count": 1
          }
<<<<<<< HEAD
        ],
        "package_manifests": []
=======
        ]
>>>>>>> 152abdaa
      },
      "files_count": 0,
      "dirs_count": 0,
      "size_count": 0,
      "scan_errors": []
    },
    {
      "path": "scan/zlib/dotzlib",
      "type": "directory",
      "name": "dotzlib",
      "base_name": "dotzlib",
      "extension": "",
      "size": 0,
      "sha1": null,
      "md5": null,
      "sha256": null,
      "mime_type": null,
      "file_type": null,
      "programming_language": null,
      "is_binary": false,
      "is_text": false,
      "is_archive": false,
      "is_media": false,
      "is_source": false,
      "is_script": false,
      "licenses": [],
      "license_expressions": [],
      "percentage_of_license_text": 0,
      "copyrights": [],
      "holders": [],
      "authors": [],
      "package_manifests": [],
      "summary": {
        "license_expressions": [
          {
            "value": "boost-1.0",
            "count": 1
          }
        ],
        "copyrights": [
          {
            "value": "Copyright (c) by Henrik Ravn",
            "count": 1
          },
          {
            "value": "Copyright Henrik Ravn",
            "count": 1
          }
        ],
        "holders": [
          {
            "value": "Henrik Ravn",
            "count": 2
          }
        ],
        "authors": [
          {
            "value": null,
            "count": 2
          }
        ],
        "programming_language": [
          {
            "value": "C#",
            "count": 2
          }
<<<<<<< HEAD
        ],
        "package_manifests": []
=======
        ]
>>>>>>> 152abdaa
      },
      "files_count": 2,
      "dirs_count": 0,
      "size_count": 863,
      "scan_errors": []
    },
    {
      "path": "scan/zlib/dotzlib/AssemblyInfo.cs",
      "type": "file",
      "name": "AssemblyInfo.cs",
      "base_name": "AssemblyInfo",
      "extension": ".cs",
      "size": 627,
      "sha1": "cc7fcb4d721a7efe9eefa6bd2d9d0105d33203a8",
      "md5": "dbd621f76cb27e2fd8b8e2d9d985ffcf",
      "sha256": "8b257a625c537736ee3ac2321b4ef56ba8a6fa4f922a35b1a0e992f9327d39e9",
      "mime_type": "text/plain",
      "file_type": "ASCII text, with CRLF line terminators",
      "programming_language": "C#",
      "is_binary": false,
      "is_text": true,
      "is_archive": false,
      "is_media": false,
      "is_source": true,
      "is_script": false,
      "licenses": [],
      "license_expressions": [],
      "percentage_of_license_text": 0,
      "copyrights": [
        {
          "value": "Copyright (c) 2004 by Henrik Ravn",
          "start_line": 14,
          "end_line": 14
        }
      ],
      "holders": [
        {
          "value": "Henrik Ravn",
          "start_line": 14,
          "end_line": 14
        }
      ],
      "authors": [],
      "package_manifests": [],
      "summary": {
        "license_expressions": [
          {
            "value": null,
            "count": 1
          }
        ],
        "copyrights": [
          {
            "value": "Copyright (c) by Henrik Ravn",
            "count": 1
          }
        ],
        "holders": [
          {
            "value": "Henrik Ravn",
            "count": 1
          }
        ],
        "authors": [
          {
            "value": null,
            "count": 1
          }
        ],
        "programming_language": [
          {
            "value": "C#",
            "count": 1
          }
<<<<<<< HEAD
        ],
        "package_manifests": []
=======
        ]
>>>>>>> 152abdaa
      },
      "files_count": 0,
      "dirs_count": 0,
      "size_count": 0,
      "scan_errors": []
    },
    {
      "path": "scan/zlib/dotzlib/ChecksumImpl.cs",
      "type": "file",
      "name": "ChecksumImpl.cs",
      "base_name": "ChecksumImpl",
      "extension": ".cs",
      "size": 236,
      "sha1": "3043848212232cdde81eb3e20fca7f2447d944be",
      "md5": "661652a0568e25d12fc9bfad2fdabfb2",
      "sha256": "f3144ba734429b825e22c2f9048412e78c907e0142f2cdc629879b3a0fa63c89",
      "mime_type": "text/plain",
      "file_type": "UTF-8 Unicode text, with CRLF line terminators",
      "programming_language": "C#",
      "is_binary": false,
      "is_text": true,
      "is_archive": false,
      "is_media": false,
      "is_source": true,
      "is_script": false,
      "licenses": [
        {
          "key": "boost-1.0",
          "score": 100.0,
          "name": "Boost Software License 1.0",
          "short_name": "Boost 1.0",
          "category": "Permissive",
          "is_exception": false,
          "is_unknown": false,
          "owner": "Boost",
          "homepage_url": "http://www.boost.org/users/license.html",
          "text_url": "http://www.boost.org/LICENSE_1_0.txt",
          "reference_url": "https://scancode-licensedb.aboutcode.org/boost-1.0",
          "scancode_text_url": "https://github.com/nexB/scancode-toolkit/tree/develop/src/licensedcode/data/licenses/boost-1.0.LICENSE",
          "scancode_data_url": "https://github.com/nexB/scancode-toolkit/tree/develop/src/licensedcode/data/licenses/boost-1.0.yml",
          "spdx_license_key": "BSL-1.0",
          "spdx_url": "https://spdx.org/licenses/BSL-1.0",
          "start_line": 4,
          "end_line": 5,
          "matched_rule": {
            "identifier": "boost-1.0_21.RULE",
            "license_expression": "boost-1.0",
            "licenses": [
              "boost-1.0"
            ],
            "referenced_filenames": [
              "LICENSE_1_0.txt"
            ],
            "is_license_text": false,
            "is_license_notice": true,
            "is_license_reference": false,
            "is_license_tag": false,
            "is_license_intro": false,
            "has_unknown": false,
            "matcher": "2-aho",
            "rule_length": 32,
            "matched_length": 32,
            "match_coverage": 100.0,
            "rule_relevance": 100
          }
        }
      ],
      "license_expressions": [
        "boost-1.0"
      ],
      "percentage_of_license_text": 88.89,
      "copyrights": [
        {
          "value": "Copyright Henrik Ravn 2004",
          "start_line": 2,
          "end_line": 2
        }
      ],
      "holders": [
        {
          "value": "Henrik Ravn",
          "start_line": 2,
          "end_line": 2
        }
      ],
      "authors": [],
      "package_manifests": [],
      "summary": {
        "license_expressions": [
          {
            "value": "boost-1.0",
            "count": 1
          }
        ],
        "copyrights": [
          {
            "value": "Copyright Henrik Ravn",
            "count": 1
          }
        ],
        "holders": [
          {
            "value": "Henrik Ravn",
            "count": 1
          }
        ],
        "authors": [
          {
            "value": null,
            "count": 1
          }
        ],
        "programming_language": [
          {
            "value": "C#",
            "count": 1
          }
<<<<<<< HEAD
        ],
        "package_manifests": []
=======
        ]
>>>>>>> 152abdaa
      },
      "files_count": 0,
      "dirs_count": 0,
      "size_count": 0,
      "scan_errors": []
    },
    {
      "path": "scan/zlib/gcc_gvmat64",
      "type": "directory",
      "name": "gcc_gvmat64",
      "base_name": "gcc_gvmat64",
      "extension": "",
      "size": 0,
      "sha1": null,
      "md5": null,
      "sha256": null,
      "mime_type": null,
      "file_type": null,
      "programming_language": null,
      "is_binary": false,
      "is_text": false,
      "is_archive": false,
      "is_media": false,
      "is_source": false,
      "is_script": false,
      "licenses": [],
      "license_expressions": [],
      "percentage_of_license_text": 0,
      "copyrights": [],
      "holders": [],
      "authors": [],
      "package_manifests": [],
      "summary": {
        "license_expressions": [
          {
            "value": "zlib",
            "count": 1
          }
        ],
        "copyrights": [
          {
            "value": "Copyright (c) Jean-loup Gailly, Brian Raiter and Gilles Vollant",
            "count": 1
          }
        ],
        "holders": [
          {
            "value": "Jean-loup Gailly, Brian Raiter and Gilles Vollant",
            "count": 1
          }
        ],
        "authors": [
          {
            "value": "Gilles Vollant",
            "count": 1
          }
        ],
        "programming_language": [
          {
            "value": "GAS",
            "count": 1
          }
<<<<<<< HEAD
        ],
        "package_manifests": []
=======
        ]
>>>>>>> 152abdaa
      },
      "files_count": 1,
      "dirs_count": 0,
      "size_count": 1774,
      "scan_errors": []
    },
    {
      "path": "scan/zlib/gcc_gvmat64/gvmat64.S",
      "type": "file",
      "name": "gvmat64.S",
      "base_name": "gvmat64",
      "extension": ".S",
      "size": 1774,
      "sha1": "8dff93e95ccef023a871fb438784635b5df1d541",
      "md5": "4f0d2f55d43d9466750350f8b27f0302",
      "sha256": "1551b8fb1c2f1f3cc92c8e4f31730ebdde0c766caeca6d670a7758b55e3804f3",
      "mime_type": "text/plain",
      "file_type": "ASCII text, with CRLF line terminators",
      "programming_language": "GAS",
      "is_binary": false,
      "is_text": true,
      "is_archive": false,
      "is_media": false,
      "is_source": true,
      "is_script": false,
      "licenses": [
        {
          "key": "zlib",
          "score": 100.0,
          "name": "ZLIB License",
          "short_name": "ZLIB License",
          "category": "Permissive",
          "is_exception": false,
          "is_unknown": false,
          "owner": "zlib",
          "homepage_url": "http://www.zlib.net/",
          "text_url": "http://www.gzip.org/zlib/zlib_license.html",
          "reference_url": "https://scancode-licensedb.aboutcode.org/zlib",
          "scancode_text_url": "https://github.com/nexB/scancode-toolkit/tree/develop/src/licensedcode/data/licenses/zlib.LICENSE",
          "scancode_data_url": "https://github.com/nexB/scancode-toolkit/tree/develop/src/licensedcode/data/licenses/zlib.yml",
          "spdx_license_key": "Zlib",
          "spdx_url": "https://spdx.org/licenses/Zlib",
          "start_line": 17,
          "end_line": 31,
          "matched_rule": {
            "identifier": "zlib.LICENSE",
            "license_expression": "zlib",
            "licenses": [
              "zlib"
            ],
            "referenced_filenames": [],
            "is_license_text": true,
            "is_license_notice": false,
            "is_license_reference": false,
            "is_license_tag": false,
            "is_license_intro": false,
            "has_unknown": false,
            "matcher": "2-aho",
            "rule_length": 132,
            "matched_length": 132,
            "match_coverage": 100.0,
            "rule_relevance": 100
          }
        }
      ],
      "license_expressions": [
        "zlib"
      ],
      "percentage_of_license_text": 50.38,
      "copyrights": [
        {
          "value": "Copyright (c) 1995-2010 Jean-loup Gailly, Brian Raiter and Gilles Vollant",
          "start_line": 10,
          "end_line": 10
        }
      ],
      "holders": [
        {
          "value": "Jean-loup Gailly, Brian Raiter and Gilles Vollant",
          "start_line": 10,
          "end_line": 10
        }
      ],
      "authors": [
        {
          "value": "Gilles Vollant",
          "start_line": 12,
          "end_line": 12
        }
      ],
      "package_manifests": [],
      "summary": {
        "license_expressions": [
          {
            "value": "zlib",
            "count": 1
          }
        ],
        "copyrights": [
          {
            "value": "Copyright (c) Jean-loup Gailly, Brian Raiter and Gilles Vollant",
            "count": 1
          }
        ],
        "holders": [
          {
            "value": "Jean-loup Gailly, Brian Raiter and Gilles Vollant",
            "count": 1
          }
        ],
        "authors": [
          {
            "value": "Gilles Vollant",
            "count": 1
          }
        ],
        "programming_language": [
          {
            "value": "GAS",
            "count": 1
          }
<<<<<<< HEAD
        ],
        "package_manifests": []
=======
        ]
>>>>>>> 152abdaa
      },
      "files_count": 0,
      "dirs_count": 0,
      "size_count": 0,
      "scan_errors": []
    },
    {
      "path": "scan/zlib/infback9",
      "type": "directory",
      "name": "infback9",
      "base_name": "infback9",
      "extension": "",
      "size": 0,
      "sha1": null,
      "md5": null,
      "sha256": null,
      "mime_type": null,
      "file_type": null,
      "programming_language": null,
      "is_binary": false,
      "is_text": false,
      "is_archive": false,
      "is_media": false,
      "is_source": false,
      "is_script": false,
      "licenses": [],
      "license_expressions": [],
      "percentage_of_license_text": 0,
      "copyrights": [],
      "holders": [],
      "authors": [],
      "package_manifests": [],
      "summary": {
        "license_expressions": [
          {
            "value": "zlib",
            "count": 2
          }
        ],
        "copyrights": [
          {
            "value": "Copyright (c) Mark Adler",
            "count": 2
          }
        ],
        "holders": [
          {
            "value": "Mark Adler",
            "count": 2
          }
        ],
        "authors": [
          {
            "value": null,
            "count": 2
          }
        ],
        "programming_language": [
          {
            "value": "C",
            "count": 2
          }
<<<<<<< HEAD
        ],
        "package_manifests": []
=======
        ]
>>>>>>> 152abdaa
      },
      "files_count": 2,
      "dirs_count": 0,
      "size_count": 353,
      "scan_errors": []
    },
    {
      "path": "scan/zlib/infback9/infback9.c",
      "type": "file",
      "name": "infback9.c",
      "base_name": "infback9",
      "extension": ".c",
      "size": 185,
      "sha1": "299f7a056cf0e0ed7d5bd687c53f3247d809cab2",
      "md5": "d570bd029ee2362f2a0927c87999773b",
      "sha256": "03fb435669b57aa90fe00c4dbc12d8492ef87b6243427d1e1831006994ee1f80",
      "mime_type": "text/plain",
      "file_type": "ASCII text",
      "programming_language": "C",
      "is_binary": false,
      "is_text": true,
      "is_archive": false,
      "is_media": false,
      "is_source": true,
      "is_script": false,
      "licenses": [
        {
          "key": "zlib",
          "score": 100.0,
          "name": "ZLIB License",
          "short_name": "ZLIB License",
          "category": "Permissive",
          "is_exception": false,
          "is_unknown": false,
          "owner": "zlib",
          "homepage_url": "http://www.zlib.net/",
          "text_url": "http://www.gzip.org/zlib/zlib_license.html",
          "reference_url": "https://scancode-licensedb.aboutcode.org/zlib",
          "scancode_text_url": "https://github.com/nexB/scancode-toolkit/tree/develop/src/licensedcode/data/licenses/zlib.LICENSE",
          "scancode_data_url": "https://github.com/nexB/scancode-toolkit/tree/develop/src/licensedcode/data/licenses/zlib.yml",
          "spdx_license_key": "Zlib",
          "spdx_url": "https://spdx.org/licenses/Zlib",
          "start_line": 3,
          "end_line": 3,
          "matched_rule": {
            "identifier": "zlib_5.RULE",
            "license_expression": "zlib",
            "licenses": [
              "zlib"
            ],
            "referenced_filenames": [
              "zlib.h"
            ],
            "is_license_text": false,
            "is_license_notice": false,
            "is_license_reference": true,
            "is_license_tag": false,
            "is_license_intro": false,
            "has_unknown": false,
            "matcher": "2-aho",
            "rule_length": 12,
            "matched_length": 12,
            "match_coverage": 100.0,
            "rule_relevance": 100
          }
        }
      ],
      "license_expressions": [
        "zlib"
      ],
      "percentage_of_license_text": 44.44,
      "copyrights": [
        {
          "value": "Copyright (c) 1995-2008 Mark Adler",
          "start_line": 2,
          "end_line": 2
        }
      ],
      "holders": [
        {
          "value": "Mark Adler",
          "start_line": 2,
          "end_line": 2
        }
      ],
      "authors": [],
      "package_manifests": [],
      "summary": {
        "license_expressions": [
          {
            "value": "zlib",
            "count": 1
          }
        ],
        "copyrights": [
          {
            "value": "Copyright (c) Mark Adler",
            "count": 1
          }
        ],
        "holders": [
          {
            "value": "Mark Adler",
            "count": 1
          }
        ],
        "authors": [
          {
            "value": null,
            "count": 1
          }
        ],
        "programming_language": [
          {
            "value": "C",
            "count": 1
          }
<<<<<<< HEAD
        ],
        "package_manifests": []
=======
        ]
>>>>>>> 152abdaa
      },
      "files_count": 0,
      "dirs_count": 0,
      "size_count": 0,
      "scan_errors": []
    },
    {
      "path": "scan/zlib/infback9/infback9.h",
      "type": "file",
      "name": "infback9.h",
      "base_name": "infback9",
      "extension": ".h",
      "size": 168,
      "sha1": "c849edb4691d23e0db97d3f5da1cc5b396929449",
      "md5": "2913c8ea7fb43a0f469bb2797c820a95",
      "sha256": "4f8db049a7156b8a4616a6c9df0b5ee09571f0ac2eb253e111f2fb727fb033ea",
      "mime_type": "text/plain",
      "file_type": "ASCII text",
      "programming_language": "C",
      "is_binary": false,
      "is_text": true,
      "is_archive": false,
      "is_media": false,
      "is_source": true,
      "is_script": false,
      "licenses": [
        {
          "key": "zlib",
          "score": 100.0,
          "name": "ZLIB License",
          "short_name": "ZLIB License",
          "category": "Permissive",
          "is_exception": false,
          "is_unknown": false,
          "owner": "zlib",
          "homepage_url": "http://www.zlib.net/",
          "text_url": "http://www.gzip.org/zlib/zlib_license.html",
          "reference_url": "https://scancode-licensedb.aboutcode.org/zlib",
          "scancode_text_url": "https://github.com/nexB/scancode-toolkit/tree/develop/src/licensedcode/data/licenses/zlib.LICENSE",
          "scancode_data_url": "https://github.com/nexB/scancode-toolkit/tree/develop/src/licensedcode/data/licenses/zlib.yml",
          "spdx_license_key": "Zlib",
          "spdx_url": "https://spdx.org/licenses/Zlib",
          "start_line": 3,
          "end_line": 3,
          "matched_rule": {
            "identifier": "zlib_5.RULE",
            "license_expression": "zlib",
            "licenses": [
              "zlib"
            ],
            "referenced_filenames": [
              "zlib.h"
            ],
            "is_license_text": false,
            "is_license_notice": false,
            "is_license_reference": true,
            "is_license_tag": false,
            "is_license_intro": false,
            "has_unknown": false,
            "matcher": "2-aho",
            "rule_length": 12,
            "matched_length": 12,
            "match_coverage": 100.0,
            "rule_relevance": 100
          }
        }
      ],
      "license_expressions": [
        "zlib"
      ],
      "percentage_of_license_text": 50.0,
      "copyrights": [
        {
          "value": "Copyright (c) 2003 Mark Adler",
          "start_line": 2,
          "end_line": 2
        }
      ],
      "holders": [
        {
          "value": "Mark Adler",
          "start_line": 2,
          "end_line": 2
        }
      ],
      "authors": [],
      "package_manifests": [],
      "summary": {
        "license_expressions": [
          {
            "value": "zlib",
            "count": 1
          }
        ],
        "copyrights": [
          {
            "value": "Copyright (c) Mark Adler",
            "count": 1
          }
        ],
        "holders": [
          {
            "value": "Mark Adler",
            "count": 1
          }
        ],
        "authors": [
          {
            "value": null,
            "count": 1
          }
        ],
        "programming_language": [
          {
            "value": "C",
            "count": 1
          }
<<<<<<< HEAD
        ],
        "package_manifests": []
=======
        ]
>>>>>>> 152abdaa
      },
      "files_count": 0,
      "dirs_count": 0,
      "size_count": 0,
      "scan_errors": []
    },
    {
      "path": "scan/zlib/iostream2",
      "type": "directory",
      "name": "iostream2",
      "base_name": "iostream2",
      "extension": "",
      "size": 0,
      "sha1": null,
      "md5": null,
      "sha256": null,
      "mime_type": null,
      "file_type": null,
      "programming_language": null,
      "is_binary": false,
      "is_text": false,
      "is_archive": false,
      "is_media": false,
      "is_source": false,
      "is_script": false,
      "licenses": [],
      "license_expressions": [],
      "percentage_of_license_text": 0,
      "copyrights": [],
      "holders": [],
      "authors": [],
      "package_manifests": [],
      "summary": {
        "license_expressions": [
          {
            "value": "mit-old-style",
            "count": 1
          }
        ],
        "copyrights": [
          {
            "value": "Copyright (c) Christian Michelsen Research AS Advanced Computing",
            "count": 1
          }
        ],
        "holders": [
          {
            "value": "Christian Michelsen Research AS Advanced Computing",
            "count": 1
          }
        ],
        "authors": [
          {
            "value": null,
            "count": 1
          }
        ],
        "programming_language": [
          {
            "value": "C",
            "count": 1
          }
<<<<<<< HEAD
        ],
        "package_manifests": []
=======
        ]
>>>>>>> 152abdaa
      },
      "files_count": 1,
      "dirs_count": 0,
      "size_count": 649,
      "scan_errors": []
    },
    {
      "path": "scan/zlib/iostream2/zstream.h",
      "type": "file",
      "name": "zstream.h",
      "base_name": "zstream",
      "extension": ".h",
      "size": 649,
      "sha1": "b7fe15df27e601b88cde6b6a63dad184ccbce572",
      "md5": "8b897171ea0767232e586086bc94518c",
      "sha256": "ee2eef602cba7c4ba350617f4154de50cb4cbf274c7dd773130aca0775d5d9cd",
      "mime_type": "text/plain",
      "file_type": "ASCII text",
      "programming_language": "C",
      "is_binary": false,
      "is_text": true,
      "is_archive": false,
      "is_media": false,
      "is_source": true,
      "is_script": false,
      "licenses": [
        {
          "key": "mit-old-style",
          "score": 100.0,
          "name": "MIT Old Style",
          "short_name": "MIT Old Style",
          "category": "Permissive",
          "is_exception": false,
          "is_unknown": false,
          "owner": "MIT",
          "homepage_url": "http://fedoraproject.org/wiki/Licensing:MIT#Old_Style",
          "text_url": "http://fedoraproject.org/wiki/Licensing:MIT#Old_Style",
          "reference_url": "https://scancode-licensedb.aboutcode.org/mit-old-style",
          "scancode_text_url": "https://github.com/nexB/scancode-toolkit/tree/develop/src/licensedcode/data/licenses/mit-old-style.LICENSE",
          "scancode_data_url": "https://github.com/nexB/scancode-toolkit/tree/develop/src/licensedcode/data/licenses/mit-old-style.yml",
          "spdx_license_key": "LicenseRef-scancode-mit-old-style",
          "spdx_url": "https://github.com/nexB/scancode-toolkit/tree/develop/src/licensedcode/data/licenses/mit-old-style.LICENSE",
          "start_line": 9,
          "end_line": 15,
          "matched_rule": {
            "identifier": "mit-old-style_cmr-no_1.RULE",
            "license_expression": "mit-old-style",
            "licenses": [
              "mit-old-style"
            ],
            "referenced_filenames": [],
            "is_license_text": true,
            "is_license_notice": false,
            "is_license_reference": false,
            "is_license_tag": false,
            "is_license_intro": false,
            "has_unknown": false,
            "matcher": "2-aho",
            "rule_length": 71,
            "matched_length": 71,
            "match_coverage": 100.0,
            "rule_relevance": 100
          }
        }
      ],
      "license_expressions": [
        "mit-old-style"
      ],
      "percentage_of_license_text": 79.78,
      "copyrights": [
        {
          "value": "Copyright (c) 1997 Christian Michelsen Research AS Advanced Computing",
          "start_line": 3,
          "end_line": 5
        }
      ],
      "holders": [
        {
          "value": "Christian Michelsen Research AS Advanced Computing",
          "start_line": 4,
          "end_line": 5
        }
      ],
      "authors": [],
      "package_manifests": [],
      "summary": {
        "license_expressions": [
          {
            "value": "mit-old-style",
            "count": 1
          }
        ],
        "copyrights": [
          {
            "value": "Copyright (c) Christian Michelsen Research AS Advanced Computing",
            "count": 1
          }
        ],
        "holders": [
          {
            "value": "Christian Michelsen Research AS Advanced Computing",
            "count": 1
          }
        ],
        "authors": [
          {
            "value": null,
            "count": 1
          }
        ],
        "programming_language": [
          {
            "value": "C",
            "count": 1
          }
<<<<<<< HEAD
        ],
        "package_manifests": []
=======
        ]
>>>>>>> 152abdaa
      },
      "files_count": 0,
      "dirs_count": 0,
      "size_count": 0,
      "scan_errors": []
    },
    {
      "path": "scan/zlib/zlib.h",
      "type": "file",
      "name": "zlib.h",
      "base_name": "zlib",
      "extension": ".h",
      "size": 1103,
      "sha1": "85c65180242c560a4df66e9882119bf70eaefd02",
      "md5": "07497e2688dad9406386f0534a0bbfca",
      "sha256": "64fef1f0a7cd69eae744ad2fa754ee8568a5715588e38b7a3fa6e11eaeaec97e",
      "mime_type": "text/plain",
      "file_type": "ASCII text",
      "programming_language": "C",
      "is_binary": false,
      "is_text": true,
      "is_archive": false,
      "is_media": false,
      "is_source": true,
      "is_script": false,
      "licenses": [
        {
          "key": "zlib",
          "score": 100.0,
          "name": "ZLIB License",
          "short_name": "ZLIB License",
          "category": "Permissive",
          "is_exception": false,
          "is_unknown": false,
          "owner": "zlib",
          "homepage_url": "http://www.zlib.net/",
          "text_url": "http://www.gzip.org/zlib/zlib_license.html",
          "reference_url": "https://scancode-licensedb.aboutcode.org/zlib",
          "scancode_text_url": "https://github.com/nexB/scancode-toolkit/tree/develop/src/licensedcode/data/licenses/zlib.LICENSE",
          "scancode_data_url": "https://github.com/nexB/scancode-toolkit/tree/develop/src/licensedcode/data/licenses/zlib.yml",
          "spdx_license_key": "Zlib",
          "spdx_url": "https://spdx.org/licenses/Zlib",
          "start_line": 6,
          "end_line": 23,
          "matched_rule": {
            "identifier": "zlib_17.RULE",
            "license_expression": "zlib",
            "licenses": [
              "zlib"
            ],
            "referenced_filenames": [],
            "is_license_text": true,
            "is_license_notice": false,
            "is_license_reference": false,
            "is_license_tag": false,
            "is_license_intro": false,
            "has_unknown": false,
            "matcher": "2-aho",
            "rule_length": 144,
            "matched_length": 144,
            "match_coverage": 100.0,
            "rule_relevance": 100
          }
        }
      ],
      "license_expressions": [
        "zlib"
      ],
      "percentage_of_license_text": 84.21,
      "copyrights": [
        {
          "value": "Copyright (c) 1995-2013 Jean-loup Gailly and Mark Adler",
          "start_line": 4,
          "end_line": 4
        }
      ],
      "holders": [
        {
          "value": "Jean-loup Gailly and Mark Adler",
          "start_line": 4,
          "end_line": 4
        }
      ],
      "authors": [],
      "package_manifests": [],
      "summary": {
        "license_expressions": [
          {
            "value": "zlib",
            "count": 1
          }
        ],
        "copyrights": [
          {
            "value": "Copyright (c) Jean-loup Gailly and Mark Adler",
            "count": 1
          }
        ],
        "holders": [
          {
            "value": "Jean-loup Gailly and Mark Adler",
            "count": 1
          }
        ],
        "authors": [
          {
            "value": null,
            "count": 1
          }
        ],
        "programming_language": [
          {
            "value": "C",
            "count": 1
          }
<<<<<<< HEAD
        ],
        "package_manifests": []
=======
        ]
>>>>>>> 152abdaa
      },
      "files_count": 0,
      "dirs_count": 0,
      "size_count": 0,
      "scan_errors": []
    },
    {
      "path": "scan/zlib/zutil.c",
      "type": "file",
      "name": "zutil.c",
      "base_name": "zutil",
      "extension": ".c",
      "size": 218,
      "sha1": "2e846ef84cfb16e0e8b92c62a850a607a709d7b2",
      "md5": "2a0ea6a99e31fb0989209a027476038d",
      "sha256": "dc7224c7f079d237acf510ff40282cf6d50352c851d4e2957d227e2a3b57eb4d",
      "mime_type": "text/plain",
      "file_type": "ASCII text",
      "programming_language": "C",
      "is_binary": false,
      "is_text": true,
      "is_archive": false,
      "is_media": false,
      "is_source": true,
      "is_script": false,
      "licenses": [
        {
          "key": "zlib",
          "score": 100.0,
          "name": "ZLIB License",
          "short_name": "ZLIB License",
          "category": "Permissive",
          "is_exception": false,
          "is_unknown": false,
          "owner": "zlib",
          "homepage_url": "http://www.zlib.net/",
          "text_url": "http://www.gzip.org/zlib/zlib_license.html",
          "reference_url": "https://scancode-licensedb.aboutcode.org/zlib",
          "scancode_text_url": "https://github.com/nexB/scancode-toolkit/tree/develop/src/licensedcode/data/licenses/zlib.LICENSE",
          "scancode_data_url": "https://github.com/nexB/scancode-toolkit/tree/develop/src/licensedcode/data/licenses/zlib.yml",
          "spdx_license_key": "Zlib",
          "spdx_url": "https://spdx.org/licenses/Zlib",
          "start_line": 3,
          "end_line": 3,
          "matched_rule": {
            "identifier": "zlib_5.RULE",
            "license_expression": "zlib",
            "licenses": [
              "zlib"
            ],
            "referenced_filenames": [
              "zlib.h"
            ],
            "is_license_text": false,
            "is_license_notice": false,
            "is_license_reference": true,
            "is_license_tag": false,
            "is_license_intro": false,
            "has_unknown": false,
            "matcher": "2-aho",
            "rule_length": 12,
            "matched_length": 12,
            "match_coverage": 100.0,
            "rule_relevance": 100
          }
        }
      ],
      "license_expressions": [
        "zlib"
      ],
      "percentage_of_license_text": 37.5,
      "copyrights": [
        {
          "value": "Copyright (c) 1995-2005, 2010, 2011, 2012 Jean-loup Gailly",
          "start_line": 2,
          "end_line": 2
        }
      ],
      "holders": [
        {
          "value": "Jean-loup Gailly",
          "start_line": 2,
          "end_line": 2
        }
      ],
      "authors": [],
      "package_manifests": [],
      "summary": {
        "license_expressions": [
          {
            "value": "zlib",
            "count": 1
          }
        ],
        "copyrights": [
          {
            "value": "Copyright (c) Jean-loup Gailly",
            "count": 1
          }
        ],
        "holders": [
          {
            "value": "Jean-loup Gailly",
            "count": 1
          }
        ],
        "authors": [
          {
            "value": null,
            "count": 1
          }
        ],
        "programming_language": [
          {
            "value": "C",
            "count": 1
          }
<<<<<<< HEAD
        ],
        "package_manifests": []
=======
        ]
>>>>>>> 152abdaa
      },
      "files_count": 0,
      "dirs_count": 0,
      "size_count": 0,
      "scan_errors": []
    },
    {
      "path": "scan/zlib/zutil.h",
      "type": "file",
      "name": "zutil.h",
      "base_name": "zutil",
      "extension": ".h",
      "size": 395,
      "sha1": "830fca8d60bd0d0d91f6354d83ec8bf118a20e64",
      "md5": "807b91d2bf5e18de555e56de37e487d1",
      "sha256": "3980fa5633b16f944641bf2fba3f49b8b9b9de6ffea7be1e142792393bf1a867",
      "mime_type": "text/plain",
      "file_type": "ASCII text",
      "programming_language": "C",
      "is_binary": false,
      "is_text": true,
      "is_archive": false,
      "is_media": false,
      "is_source": true,
      "is_script": false,
      "licenses": [
        {
          "key": "zlib",
          "score": 100.0,
          "name": "ZLIB License",
          "short_name": "ZLIB License",
          "category": "Permissive",
          "is_exception": false,
          "is_unknown": false,
          "owner": "zlib",
          "homepage_url": "http://www.zlib.net/",
          "text_url": "http://www.gzip.org/zlib/zlib_license.html",
          "reference_url": "https://scancode-licensedb.aboutcode.org/zlib",
          "scancode_text_url": "https://github.com/nexB/scancode-toolkit/tree/develop/src/licensedcode/data/licenses/zlib.LICENSE",
          "scancode_data_url": "https://github.com/nexB/scancode-toolkit/tree/develop/src/licensedcode/data/licenses/zlib.yml",
          "spdx_license_key": "Zlib",
          "spdx_url": "https://spdx.org/licenses/Zlib",
          "start_line": 3,
          "end_line": 3,
          "matched_rule": {
            "identifier": "zlib_5.RULE",
            "license_expression": "zlib",
            "licenses": [
              "zlib"
            ],
            "referenced_filenames": [
              "zlib.h"
            ],
            "is_license_text": false,
            "is_license_notice": false,
            "is_license_reference": true,
            "is_license_tag": false,
            "is_license_intro": false,
            "has_unknown": false,
            "matcher": "2-aho",
            "rule_length": 12,
            "matched_length": 12,
            "match_coverage": 100.0,
            "rule_relevance": 100
          }
        }
      ],
      "license_expressions": [
        "zlib"
      ],
      "percentage_of_license_text": 20.34,
      "copyrights": [
        {
          "value": "Copyright (c) 1995-2013 Jean-loup Gailly",
          "start_line": 2,
          "end_line": 2
        }
      ],
      "holders": [
        {
          "value": "Jean-loup Gailly",
          "start_line": 2,
          "end_line": 2
        }
      ],
      "authors": [],
      "package_manifests": [],
      "summary": {
        "license_expressions": [
          {
            "value": "zlib",
            "count": 1
          }
        ],
        "copyrights": [
          {
            "value": "Copyright (c) Jean-loup Gailly",
            "count": 1
          }
        ],
        "holders": [
          {
            "value": "Jean-loup Gailly",
            "count": 1
          }
        ],
        "authors": [
          {
            "value": null,
            "count": 1
          }
        ],
        "programming_language": [
          {
            "value": "C",
            "count": 1
          }
<<<<<<< HEAD
        ],
        "package_manifests": []
=======
        ]
>>>>>>> 152abdaa
      },
      "files_count": 0,
      "dirs_count": 0,
      "size_count": 0,
      "scan_errors": []
    }
  ]
}<|MERGE_RESOLUTION|>--- conflicted
+++ resolved
@@ -3041,12 +3041,7 @@
         "value": "GAS",
         "count": 1
       }
-<<<<<<< HEAD
-    ],
-    "package_manifests": []
-=======
     ]
->>>>>>> 152abdaa
   },
   "files": [
     {
@@ -3249,12 +3244,7 @@
             "value": "GAS",
             "count": 1
           }
-<<<<<<< HEAD
-        ],
-        "package_manifests": []
-=======
         ]
->>>>>>> 152abdaa
       },
       "files_count": 26,
       "dirs_count": 9,
@@ -3357,12 +3347,7 @@
             "value": "Java",
             "count": 7
           }
-<<<<<<< HEAD
-        ],
-        "package_manifests": []
-=======
         ]
->>>>>>> 152abdaa
       },
       "files_count": 7,
       "dirs_count": 1,
@@ -3465,12 +3450,7 @@
             "value": "Java",
             "count": 7
           }
-<<<<<<< HEAD
-        ],
-        "package_manifests": []
-=======
         ]
->>>>>>> 152abdaa
       },
       "files_count": 7,
       "dirs_count": 0,
@@ -3586,12 +3566,7 @@
             "value": "Java",
             "count": 1
           }
-<<<<<<< HEAD
-        ],
-        "package_manifests": []
-=======
         ]
->>>>>>> 152abdaa
       },
       "files_count": 0,
       "dirs_count": 0,
@@ -3713,12 +3688,7 @@
             "value": "Java",
             "count": 1
           }
-<<<<<<< HEAD
-        ],
-        "package_manifests": []
-=======
         ]
->>>>>>> 152abdaa
       },
       "files_count": 0,
       "dirs_count": 0,
@@ -3834,12 +3804,7 @@
             "value": "Java",
             "count": 1
           }
-<<<<<<< HEAD
-        ],
-        "package_manifests": []
-=======
         ]
->>>>>>> 152abdaa
       },
       "files_count": 0,
       "dirs_count": 0,
@@ -3908,12 +3873,7 @@
             "value": "Java",
             "count": 1
           }
-<<<<<<< HEAD
-        ],
-        "package_manifests": []
-=======
         ]
->>>>>>> 152abdaa
       },
       "files_count": 0,
       "dirs_count": 0,
@@ -3982,12 +3942,7 @@
             "value": "Java",
             "count": 1
           }
-<<<<<<< HEAD
-        ],
-        "package_manifests": []
-=======
         ]
->>>>>>> 152abdaa
       },
       "files_count": 0,
       "dirs_count": 0,
@@ -4103,12 +4058,7 @@
             "value": "Java",
             "count": 1
           }
-<<<<<<< HEAD
-        ],
-        "package_manifests": []
-=======
         ]
->>>>>>> 152abdaa
       },
       "files_count": 0,
       "dirs_count": 0,
@@ -4177,12 +4127,7 @@
             "value": "Java",
             "count": 1
           }
-<<<<<<< HEAD
-        ],
-        "package_manifests": []
-=======
         ]
->>>>>>> 152abdaa
       },
       "files_count": 0,
       "dirs_count": 0,
@@ -4245,12 +4190,7 @@
             "value": null,
             "count": 1
           }
-<<<<<<< HEAD
-        ],
-        "package_manifests": []
-=======
         ]
->>>>>>> 152abdaa
       },
       "files_count": 0,
       "dirs_count": 0,
@@ -4329,12 +4269,7 @@
             "value": "C",
             "count": 3
           }
-<<<<<<< HEAD
-        ],
-        "package_manifests": []
-=======
         ]
->>>>>>> 152abdaa
       },
       "files_count": 3,
       "dirs_count": 0,
@@ -4452,12 +4387,7 @@
             "value": "C",
             "count": 1
           }
-<<<<<<< HEAD
-        ],
-        "package_manifests": []
-=======
         ]
->>>>>>> 152abdaa
       },
       "files_count": 0,
       "dirs_count": 0,
@@ -4573,12 +4503,7 @@
             "value": "C",
             "count": 1
           }
-<<<<<<< HEAD
-        ],
-        "package_manifests": []
-=======
         ]
->>>>>>> 152abdaa
       },
       "files_count": 0,
       "dirs_count": 0,
@@ -4696,12 +4621,7 @@
             "value": "C",
             "count": 1
           }
-<<<<<<< HEAD
-        ],
-        "package_manifests": []
-=======
         ]
->>>>>>> 152abdaa
       },
       "files_count": 0,
       "dirs_count": 0,
@@ -4805,12 +4725,7 @@
             "value": null,
             "count": 1
           }
-<<<<<<< HEAD
-        ],
-        "package_manifests": []
-=======
         ]
->>>>>>> 152abdaa
       },
       "files_count": 0,
       "dirs_count": 0,
@@ -7765,15 +7680,6 @@
             "value": null,
             "count": 1
           }
-<<<<<<< HEAD
-        ],
-        "package_manifests": [
-          {
-            "value": "pkg:npm/npm@2.13.5",
-            "count": 1
-          }
-=======
->>>>>>> 152abdaa
         ]
       },
       "files_count": 0,
@@ -7913,12 +7819,7 @@
             "value": "GAS",
             "count": 1
           }
-<<<<<<< HEAD
-        ],
-        "package_manifests": []
-=======
         ]
->>>>>>> 152abdaa
       },
       "files_count": 13,
       "dirs_count": 5,
@@ -7976,17 +7877,7 @@
             "count": 1
           }
         ],
-<<<<<<< HEAD
-        "programming_language": [
-          {
-            "value": null,
-            "count": 1
-          }
-        ],
-        "package_manifests": []
-=======
         "programming_language": []
->>>>>>> 152abdaa
       },
       "files_count": 1,
       "dirs_count": 0,
@@ -8142,12 +8033,7 @@
             "value": null,
             "count": 1
           }
-<<<<<<< HEAD
-        ],
-        "package_manifests": []
-=======
         ]
->>>>>>> 152abdaa
       },
       "files_count": 0,
       "dirs_count": 0,
@@ -8265,12 +8151,7 @@
             "value": "C",
             "count": 1
           }
-<<<<<<< HEAD
-        ],
-        "package_manifests": []
-=======
         ]
->>>>>>> 152abdaa
       },
       "files_count": 0,
       "dirs_count": 0,
@@ -8388,12 +8269,7 @@
             "value": "C",
             "count": 1
           }
-<<<<<<< HEAD
-        ],
-        "package_manifests": []
-=======
         ]
->>>>>>> 152abdaa
       },
       "files_count": 0,
       "dirs_count": 0,
@@ -8511,12 +8387,7 @@
             "value": "C",
             "count": 1
           }
-<<<<<<< HEAD
-        ],
-        "package_manifests": []
-=======
         ]
->>>>>>> 152abdaa
       },
       "files_count": 0,
       "dirs_count": 0,
@@ -8583,12 +8454,7 @@
             "value": "C#",
             "count": 2
           }
-<<<<<<< HEAD
-        ],
-        "package_manifests": []
-=======
         ]
->>>>>>> 152abdaa
       },
       "files_count": 2,
       "dirs_count": 0,
@@ -8663,12 +8529,7 @@
             "value": "C#",
             "count": 1
           }
-<<<<<<< HEAD
-        ],
-        "package_manifests": []
-=======
         ]
->>>>>>> 152abdaa
       },
       "files_count": 0,
       "dirs_count": 0,
@@ -8786,12 +8647,7 @@
             "value": "C#",
             "count": 1
           }
-<<<<<<< HEAD
-        ],
-        "package_manifests": []
-=======
         ]
->>>>>>> 152abdaa
       },
       "files_count": 0,
       "dirs_count": 0,
@@ -8854,12 +8710,7 @@
             "value": "GAS",
             "count": 1
           }
-<<<<<<< HEAD
-        ],
-        "package_manifests": []
-=======
         ]
->>>>>>> 152abdaa
       },
       "files_count": 1,
       "dirs_count": 0,
@@ -8981,12 +8832,7 @@
             "value": "GAS",
             "count": 1
           }
-<<<<<<< HEAD
-        ],
-        "package_manifests": []
-=======
         ]
->>>>>>> 152abdaa
       },
       "files_count": 0,
       "dirs_count": 0,
@@ -9049,12 +8895,7 @@
             "value": "C",
             "count": 2
           }
-<<<<<<< HEAD
-        ],
-        "package_manifests": []
-=======
         ]
->>>>>>> 152abdaa
       },
       "files_count": 2,
       "dirs_count": 0,
@@ -9172,12 +9013,7 @@
             "value": "C",
             "count": 1
           }
-<<<<<<< HEAD
-        ],
-        "package_manifests": []
-=======
         ]
->>>>>>> 152abdaa
       },
       "files_count": 0,
       "dirs_count": 0,
@@ -9295,12 +9131,7 @@
             "value": "C",
             "count": 1
           }
-<<<<<<< HEAD
-        ],
-        "package_manifests": []
-=======
         ]
->>>>>>> 152abdaa
       },
       "files_count": 0,
       "dirs_count": 0,
@@ -9363,12 +9194,7 @@
             "value": "C",
             "count": 1
           }
-<<<<<<< HEAD
-        ],
-        "package_manifests": []
-=======
         ]
->>>>>>> 152abdaa
       },
       "files_count": 1,
       "dirs_count": 0,
@@ -9484,12 +9310,7 @@
             "value": "C",
             "count": 1
           }
-<<<<<<< HEAD
-        ],
-        "package_manifests": []
-=======
         ]
->>>>>>> 152abdaa
       },
       "files_count": 0,
       "dirs_count": 0,
@@ -9605,12 +9426,7 @@
             "value": "C",
             "count": 1
           }
-<<<<<<< HEAD
-        ],
-        "package_manifests": []
-=======
         ]
->>>>>>> 152abdaa
       },
       "files_count": 0,
       "dirs_count": 0,
@@ -9728,12 +9544,7 @@
             "value": "C",
             "count": 1
           }
-<<<<<<< HEAD
-        ],
-        "package_manifests": []
-=======
         ]
->>>>>>> 152abdaa
       },
       "files_count": 0,
       "dirs_count": 0,
@@ -9851,12 +9662,7 @@
             "value": "C",
             "count": 1
           }
-<<<<<<< HEAD
-        ],
-        "package_manifests": []
-=======
         ]
->>>>>>> 152abdaa
       },
       "files_count": 0,
       "dirs_count": 0,
