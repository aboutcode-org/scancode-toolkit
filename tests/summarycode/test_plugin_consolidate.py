--- conflicted
+++ resolved
@@ -44,19 +44,11 @@
         result_file = self.get_temp_file('json')
         run_scan_click(['--from-json', scan_file, '--consolidate', '--json', result_file])
         check_json_scan(expected_file, result_file, remove_uuid=True, regen=REGEN_TEST_FIXTURES, remove_file_date=True)
-<<<<<<< HEAD
-
-        # rerun with result_file from last run
-        result_file2 = self.get_temp_file('json')
-        run_scan_click(['--from-json', result_file, '--consolidate', '--json', result_file2])
-        check_json_scan(expected_file, result_file2, remove_uuid=True, regen=REGEN_TEST_FIXTURES, remove_file_date=True)
-=======
  
         # rerun with result_file from last run
         result_file2 = self.get_temp_file('json')
         run_scan_click(['--from-json', result_file, '--consolidate', '--json', result_file2])
         check_json_scan(expected_file, result_file2, remove_uuid=True, regen=False, remove_file_date=True)
->>>>>>> 19d77e99
 
     def test_consolidate_component_package_from_live_scan(self):
         scan_loc = self.get_test_loc('plugin_consolidate/component-package')
@@ -71,20 +63,6 @@
         expected_file = self.get_test_loc('plugin_consolidate/package-manifest-expected.json')
         run_scan_click(['-clip', scan_loc, '--consolidate', '--json', result_file])
         check_json_scan(expected_file, result_file, remove_uuid=True, regen=REGEN_TEST_FIXTURES, remove_file_date=True)
-<<<<<<< HEAD
-
-    def test_get_package_resources_on_nested_packages_should_include_manifest(self):
-        from packagedcode import get_package_instance
-        from commoncode.resource import VirtualCodebase
-        scan_file = self.get_scan('plugin_consolidate/nested-packages', cli_options='-p')
-        codebase = VirtualCodebase(scan_file)
-        for resource in codebase.walk():
-            for package_data in resource.package_data:
-                package = get_package_instance(package_data)
-                package_resources = list(package.get_package_resources(resource, codebase))
-                assert any(r.name == 'package.json' for r in package_resources), resource.path
-=======
->>>>>>> 19d77e99
 
     def test_consolidate_multiple_same_holder_and_license(self):
         scan_loc = self.get_test_loc('plugin_consolidate/multiple-same-holder-and-license')
