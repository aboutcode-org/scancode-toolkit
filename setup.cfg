[metadata]
name = scancode-toolkit
version = 32.0.8
license = Apache-2.0 AND CC-BY-4.0 AND LicenseRef-scancode-other-permissive AND LicenseRef-scancode-other-copyleft

# description must be on ONE line https://github.com/pypa/setuptools/issues/1390
description = ScanCode is a tool to scan code for license, copyright, package and their documented dependencies and other interesting facts.
long_description = file:README.rst
long_description_content_type = text/x-rst
url = https://github.com/nexB/scancode-toolkit

author = nexB. Inc. and others
author_email = info@aboutcode.org

classifiers =
    Development Status :: 5 - Production/Stable
    Intended Audience :: Developers
    Programming Language :: Python :: 3
    Programming Language :: Python :: 3 :: Only
    Programming Language :: Python :: 3.7
    Programming Language :: Python :: 3.8
    Programming Language :: Python :: 3.9
    Programming Language :: Python :: 3.10
    Programming Language :: Python :: 3.11
    Topic :: Software Development
    Topic :: Utilities

keywords =
    open source
    scan
    license
    package
    dependency
    copyright
    filetype
    author
    extract
    licensing
    scan
    sca
    SBOM
    spdx
    cyclonedx

license_files =
    apache-2.0.LICENSE
    NOTICE
    AUTHORS.rst
    CHANGELOG.rst
    CODE_OF_CONDUCT.rst
    cc-by-4.0.LICENSE

[options]
package_dir =
    =src
packages = find:
include_package_data = true
zip_safe = false

py_modules =
    scancode_config

python_requires = >=3.7

install_requires =
    attrs >= 18.1,!=20.1.0;python_version<'3.11'
    attrs >= 22.1.0;python_version>='3.11'
    Beautifulsoup4 >= 4.0.0
    boolean.py >= 4.0
    chardet >= 3.0.0
    click >= 6.7, !=7.0
    colorama >= 0.3.9
    commoncode >= 31.0.3
    container-inspector >= 31.0.0
    debian-inspector >= 31.0.0
    dparse2 >= 0.7.0
    fasteners
    fingerprints >= 0.6.0
    ftfy >=  6.0.0
    gemfileparser2 >= 0.9.0
    html5lib
    importlib_metadata
    intbitset >= 3.0.2
    jaraco.functools
    javaproperties >= 0.5
    jinja2 >= 2.7.0
    jsonstreams >= 0.5.0
    license_expression >= 30.1.1
    lxml >= 4.9.2
    MarkupSafe >= 2.1.2
    packageurl_python >= 0.9.0
    packvers >= 21.0.0
    # use temp advanced patched release
    parameter-expansion-patched >= 0.3.1
    pdfminer.six >= 20200101
    pefile >= 2020.1.1
    pkginfo2 >= 30.0.0
    pip-requirements-parser >= 32.0.1
    pluggy >= 1.0.0
    plugincode >= 32.0.0
    publicsuffix2
    pyahocorasick >= 2.0.0
    pygmars >= 0.7.0
    pygments
    pymaven_patch >= 0.2.8
    requests >= 2.7.0
    saneyaml >= 0.6.0
    spdx_tools == 0.8.1
    text_unidecode >= 1.0
    toml >= 0.10.0
    urlpy
    xmltodict >= 0.11.0
    zipp >= 3.0.0; python_version < "3.9"
    typecode >= 30.0.1
    typecode[full] >= 30.0.1
    extractcode[full] >= 31.0.0


[options.packages.find]
where = src


[options.extras_require]
full =
    typecode[full] >= 30.0.0
    extractcode[full] >= 31.0.0

testing =
    pytest >= 6, != 7.0.0
    pytest-xdist >= 2
    aboutcode-toolkit >= 7.0.2
    pycodestyle >= 2.8.0
    twine
    black
    isort
    vendorize >= 0.3.0
    pytest-rerunfailures

docs =
<<<<<<< HEAD
    Sphinx == 5.1.0
    sphinx_rtd_theme >= 0.5.1
    sphinx-reredirects >= 0.1.2
    doc8 >= 0.8.1
    sphinx-autobuild
    sphinx-rtd-dark-mode>=1.3.0
    sphinx-copybutton

# linux-only package handling
packages =
    rpm_inspector_rpm >= 4.16.1.3; platform_system == 'Linux'
    regipy >= 3.1.0; platform_system == 'Linux'
    packagedcode_msitools >= 0.101.210706; platform_system == 'Linux'


[options.entry_points]
console_scripts =
    scancode = scancode.cli:scancode
    scancode-reindex-licenses = licensedcode.reindex:reindex_licenses
    scancode-license-data = licensedcode.license_db:dump_scancode_license_data
    regen-package-docs = packagedcode.regen_package_docs:regen_package_docs

# These are configurations for ScanCode plugins as setuptools entry points.
# Each plugin entry hast this form:
#   plugin-name = fully.qualified.module:PluginClass
# where plugin-name must be a unique arbitrary name for this entrypoint.

# scancode_pre_scan is the entry point for pre_scan plugins executed before the
# scans. See also plugincode.pre_scan module for details and doc.
scancode_pre_scan =
    ignore = scancode.plugin_ignore:ProcessIgnore
    facet = summarycode.facet:AddFacet


# scancode_scan is the entry point for scan plugins that run a scan after the
# pre_scan plugins and before the post_scan plugins. See also plugincode.scan
# module for details and doc.
scancode_scan =
    info = scancode.plugin_info:InfoScanner
    licenses = licensedcode.plugin_license:LicenseScanner
    copyrights = cluecode.plugin_copyright:CopyrightScanner
    packages = packagedcode.plugin_package:PackageScanner
    emails = cluecode.plugin_email:EmailScanner
    urls = cluecode.plugin_url:UrlScanner
    generated = summarycode.generated:GeneratedCodeDetector


# scancode_post_scan is the entry point for post_scan plugins executed after the
# scan plugins and before the output plugins. See also plugincode.post_scan
# module for details and doc.
scancode_post_scan =
    summary = summarycode.summarizer:ScanSummary
    tallies = summarycode.tallies:Tallies
    tallies-with-details = summarycode.tallies:TalliesWithDetails
    tallies-key-files = summarycode.tallies:KeyFilesTallies
    tallies-by-facet = summarycode.tallies:FacetTallies
    license-clarity-score = summarycode.score:LicenseClarityScore
    license-policy = licensedcode.plugin_license_policy:LicensePolicy
    mark-source = scancode.plugin_mark_source:MarkSource
    filter-clues = cluecode.plugin_filter_clues:RedundantCluesFilter
    consolidate = summarycode.plugin_consolidate:Consolidator
    license-references = licensedcode.licenses_reference:LicenseReference
    todo = summarycode.todo:AmbiguousDetectionsToDoPlugin
    classify = summarycode.classify_plugin:FileClassifier


# scancode_output_filter is the entry point for filter plugins executed after
# the post-scan plugins and used by the output plugins to exclude/filter certain
# files or directories from the codebase. See also plugincode.post_scan module
# for details and doc.
scancode_output_filter =
    only-findings = scancode.plugin_only_findings:OnlyFindings
    ignore-copyrights = cluecode.plugin_ignore_copyrights:IgnoreCopyrights


# scancode_output is the entry point for output plugins that write a scan output
# in a given format at the end of a scan. See also plugincode._output module for
# details and doc.
scancode_output =
    html = formattedcode.output_html:HtmlOutput
    html-app = formattedcode.output_html:HtmlAppOutput
    json = formattedcode.output_json:JsonCompactOutput
    json-pp = formattedcode.output_json:JsonPrettyOutput
    spdx-tv = formattedcode.output_spdx:SpdxTvOutput
    spdx-rdf = formattedcode.output_spdx:SpdxRdfOutput
    csv = formattedcode.output_csv:CsvOutput
    jsonlines = formattedcode.output_jsonlines:JsonLinesOutput
    template = formattedcode.output_html:CustomTemplateOutput
    debian = formattedcode.output_debian:DebianCopyrightOutput
    yaml = formattedcode.output_yaml:YamlOutput
    cyclonedx = formattedcode.output_cyclonedx:CycloneDxJsonOutput
    cyclonedx-xml = formattedcode.output_cyclonedx:CycloneDxXmlOutput
=======
    Sphinx>=5.0.2
    sphinx-rtd-theme>=1.0.0
    sphinx-reredirects >= 0.1.2
    doc8>=0.11.2
    sphinx-autobuild
    sphinx-rtd-dark-mode>=1.3.0
    sphinx-copybutton
>>>>>>> af7e542a
<|MERGE_RESOLUTION|>--- conflicted
+++ resolved
@@ -137,11 +137,10 @@
     pytest-rerunfailures
 
 docs =
-<<<<<<< HEAD
-    Sphinx == 5.1.0
-    sphinx_rtd_theme >= 0.5.1
+    Sphinx>=5.0.2
+    sphinx-rtd-theme>=1.0.0
     sphinx-reredirects >= 0.1.2
-    doc8 >= 0.8.1
+    doc8>=0.11.2
     sphinx-autobuild
     sphinx-rtd-dark-mode>=1.3.0
     sphinx-copybutton
@@ -229,13 +228,4 @@
     debian = formattedcode.output_debian:DebianCopyrightOutput
     yaml = formattedcode.output_yaml:YamlOutput
     cyclonedx = formattedcode.output_cyclonedx:CycloneDxJsonOutput
-    cyclonedx-xml = formattedcode.output_cyclonedx:CycloneDxXmlOutput
-=======
-    Sphinx>=5.0.2
-    sphinx-rtd-theme>=1.0.0
-    sphinx-reredirects >= 0.1.2
-    doc8>=0.11.2
-    sphinx-autobuild
-    sphinx-rtd-dark-mode>=1.3.0
-    sphinx-copybutton
->>>>>>> af7e542a
+    cyclonedx-xml = formattedcode.output_cyclonedx:CycloneDxXmlOutput