--- conflicted
+++ resolved
@@ -314,60 +314,4 @@
         if resource.path in datafile_paths:
             return True
 
-<<<<<<< HEAD
-    if TRACE: logger_debug('codebase summary_by_facet:', final_summaries)
-
-
-def add_files(packages, resource):
-    """
-    Update in-place every package mapping in the `packages` list by updating or
-    creating the the "files" attribute from the `resource`. Yield back the
-    packages.
-    """
-    for package in packages:
-        files = package['files'] = package.get('files') or []
-        fil = resource.to_dict(skinny=True)
-        if fil not in files:
-            files.append(fil)
-        yield package
-
-
-def package_summarizer(resource, children, keep_details=False):
-    """
-    Populate a packages summary list of packages mappings.
-
-    Note: `keep_details` is never used, as we are not keeping details of
-    packages as this has no value.
-    """
-    packages = []
-
-    # Collect current data
-    current_packages = getattr(resource, 'packages') or []
-
-    if TRACE_LIGHT and current_packages:
-        from packagedcode.models import Package
-        packs = [Package.from_dict(**p) for p in current_packages]
-        logger_debug('package_summarizer: for:', resource,
-                     'current_packages are:', packs)
-
-    current_packages = add_files(current_packages, resource)
-    packages.extend(current_packages)
-
-    if TRACE_LIGHT and packages:
-        logger_debug()
-        from packagedcode.models import Package  # NOQA
-        packs = [Package.from_dict(**p) for p in packages]
-        logger_debug('package_summarizer: for:', resource,
-                     'packages are:', packs)
-
-    # Collect direct children packages summary
-    for child in children:
-        child_summaries = get_resource_summary(child, key='packages', as_attribute=False) or []
-        packages.extend(child_summaries)
-
-    # summarize proper
-    set_resource_summary(resource, key='packages', value=packages, as_attribute=False)
-    return packages
-=======
-    return False
->>>>>>> 19d77e99
+    return False