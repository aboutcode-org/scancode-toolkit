<<<<<<< HEAD
---
key: minpack
short_name: Minpack Copyright Notice
name: Minpack Copyright Notice
category: Permissive
owner: University of Chicago
spdx_license_key: LicenseRef-scancode-minpack
text_urls:
    - http://www.netlib.org/minpack/disclaimer
ignorable_authors:
    - the University of Chicago
---
=======
Minpack Copyright Notice (1999) University of Chicago.  All rights reserved
>>>>>>> ded56e91

Redistribution and use in source and binary forms, with or
without modification, are permitted provided that the
following conditions are met:

1. Redistributions of source code must retain the above
copyright notice, this list of conditions and the following
disclaimer.

2. Redistributions in binary form must reproduce the above
copyright notice, this list of conditions and the following
disclaimer in the documentation and/or other materials
provided with the distribution.

3. The end-user documentation included with the
redistribution, if any, must include the following
acknowledgment:

   "This product includes software developed by the
   University of Chicago, as Operator of Argonne National
   Laboratory.

Alternately, this acknowledgment may appear in the software
itself, if and wherever such third-party acknowledgments
normally appear.

4. WARRANTY DISCLAIMER. THE SOFTWARE IS SUPPLIED "AS IS"
WITHOUT WARRANTY OF ANY KIND. THE COPYRIGHT HOLDER, THE
UNITED STATES, THE UNITED STATES DEPARTMENT OF ENERGY, AND
THEIR EMPLOYEES: (1) DISCLAIM ANY WARRANTIES, EXPRESS OR
IMPLIED, INCLUDING BUT NOT LIMITED TO ANY IMPLIED WARRANTIES
OF MERCHANTABILITY, FITNESS FOR A PARTICULAR PURPOSE, TITLE
OR NON-INFRINGEMENT, (2) DO NOT ASSUME ANY LEGAL LIABILITY
OR RESPONSIBILITY FOR THE ACCURACY, COMPLETENESS, OR
USEFULNESS OF THE SOFTWARE, (3) DO NOT REPRESENT THAT USE OF
THE SOFTWARE WOULD NOT INFRINGE PRIVATELY OWNED RIGHTS, (4)
DO NOT WARRANT THAT THE SOFTWARE WILL FUNCTION
UNINTERRUPTED, THAT IT IS ERROR-FREE OR THAT ANY ERRORS WILL
BE CORRECTED.

5. LIMITATION OF LIABILITY. IN NO EVENT WILL THE COPYRIGHT
HOLDER, THE UNITED STATES, THE UNITED STATES DEPARTMENT OF
ENERGY, OR THEIR EMPLOYEES: BE LIABLE FOR ANY INDIRECT,
INCIDENTAL, CONSEQUENTIAL, SPECIAL OR PUNITIVE DAMAGES OF
ANY KIND OR NATURE, INCLUDING BUT NOT LIMITED TO LOSS OF
PROFITS OR LOSS OF DATA, FOR ANY REASON WHATSOEVER, WHETHER
SUCH LIABILITY IS ASSERTED ON THE BASIS OF CONTRACT, TORT
(INCLUDING NEGLIGENCE OR STRICT LIABILITY), OR OTHERWISE,
EVEN IF ANY OF SAID PARTIES HAS BEEN WARNED OF THE
POSSIBILITY OF SUCH LOSS OR DAMAGES.<|MERGE_RESOLUTION|>--- conflicted
+++ resolved
@@ -1,19 +1,21 @@
-<<<<<<< HEAD
 ---
 key: minpack
 short_name: Minpack Copyright Notice
 name: Minpack Copyright Notice
 category: Permissive
 owner: University of Chicago
-spdx_license_key: LicenseRef-scancode-minpack
+homepage_url: http://www.netlib.org/minpack/disclaimer
+spdx_license_key: Minpack
+other_spdx_license_keys:
+    - LicenseRef-scancode-minpack
 text_urls:
     - http://www.netlib.org/minpack/disclaimer
+other_urls:
+    - https://gitlab.com/libeigen/eigen/-/blob/master/COPYING.MINPACK
 ignorable_authors:
     - the University of Chicago
 ---
-=======
-Minpack Copyright Notice (1999) University of Chicago.  All rights reserved
->>>>>>> ded56e91
+
 
 Redistribution and use in source and binary forms, with or
 without modification, are permitted provided that the
@@ -32,9 +34,9 @@
 redistribution, if any, must include the following
 acknowledgment:
 
-   "This product includes software developed by the
-   University of Chicago, as Operator of Argonne National
-   Laboratory.
+"This product includes software developed by the
+University of Chicago, as Operator of Argonne National
+Laboratory.
 
 Alternately, this acknowledgment may appear in the software
 itself, if and wherever such third-party acknowledgments
