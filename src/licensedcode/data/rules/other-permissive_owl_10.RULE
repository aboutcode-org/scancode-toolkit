--- conflicted
+++ resolved
@@ -2,11 +2,7 @@
 license_expression: other-permissive
 is_license_text: yes
 is_deprecated: yes
-<<<<<<< HEAD
-notes: This is now a new license at owl-0.9.4.LICENSE
-=======
 notes: This is now the owl-0.9.4.LICENSE
->>>>>>> 3cd628cc
 ---
 
 # Open Works License
