--- conflicted
+++ resolved
@@ -4,10 +4,4 @@
 relevance: 100
 is_continuous: yes
 ---
-<<<<<<< HEAD
-
-{{License
- BSD 3-clause}} license
-=======
-{{License  BSD 3-clause license}}
->>>>>>> 395091cc
+{{License  BSD 3-clause license}}