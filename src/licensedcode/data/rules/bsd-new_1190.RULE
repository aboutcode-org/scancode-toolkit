--- conflicted
+++ resolved
@@ -1,14 +1,11 @@
-<<<<<<< HEAD
+---
+license_expression: bsd-new
+is_license_notice: yes
+relevance: 100
+referenced_filenames:
+    - LICENSE
+---
+
 License
 
-Unless otherwise specified, a BSD 3-clause license applies (see LICENSE).
-=======
----
-license_expression: bsd-new
-is_license_tag: yes
-relevance: 99
-notes: Seen in chromium-cronet
----
-
-license BSD 2/3 Clause
->>>>>>> 9f91bf51
+Unless otherwise specified, a BSD 3-clause license applies (see LICENSE).