--- conflicted
+++ resolved
@@ -1,11 +1,9 @@
-<<<<<<< HEAD
-This file is distributed under the same license as the {{Puppet}} {{automation}} framework package.
-=======
 ---
 license_expression: apache-2.0
 is_license_notice: yes
 relevance: 100
+referenced_filenames:
+    - package
 ---
 
-This file is distributed under the same license as the Puppet automation framework package.
->>>>>>> 9f91bf51
+This file is distributed under the same license as the {{Puppet}} {{automation}} framework package.