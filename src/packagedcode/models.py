--- conflicted
+++ resolved
@@ -1078,7 +1078,7 @@
         `assemble()`
 
         NOTE: ATTENTION!: this will not work well for datafile that yields
-        multiple PackageData for unrelated Packages
+        multiple PackageData for unrelated Packages.
         """
         if TRACE:
             logger_debug(f'assemble_from_many_datafiles: datafile_name_patterns: {datafile_name_patterns!r}')
@@ -1088,38 +1088,21 @@
         else:
             siblings = [directory]
 
-        matching_siblings = []
-        for sibling in siblings:
-            name = sibling.name
-            # we iterate on datafile_name_patterns because their order matters
-            for dfnp in datafile_name_patterns:
-                if fnmatchcase(name=name, pat=dfnp):
-                    matching_siblings.append(sibling)
-
-<<<<<<< HEAD
         pkgdata_resources = []
-        for resource in matching_siblings:
-            for package_data in resource.package_data:
-                package_data = PackageData.from_dict(package_data)
-                pkgdata_resources.append((package_data, resource,))
-=======
+
         # we iterate on datafile_name_patterns because their order matters
-        for datafile_name in datafile_name_patterns:
-            for resource_name in siblings.keys():
-                if fnmatch(resource_name, datafile_name):
-                    resource = siblings.get(resource_name)
-                    for package_data in resource.package_data:
+        for datafile_name_pattern in datafile_name_patterns:
+            for sibling in siblings:
+                if fnmatch(sibling.name, datafile_name_pattern):
+                    for package_data in sibling.package_data:
                         package_data = PackageData.from_dict(package_data)
-                        pkgdata_resources.append((package_data, resource,))
->>>>>>> e4990204
-
-        if not pkgdata_resources:
-            return
-
-        yield from cls.assemble_from_many(
-            pkgdata_resources=pkgdata_resources,
-            codebase=codebase,
-        )
+                        pkgdata_resources.append((package_data, sibling,))
+
+        if pkgdata_resources:
+            yield from cls.assemble_from_many(
+                pkgdata_resources=pkgdata_resources,
+                codebase=codebase,
+            )
 
     @classmethod
     def create_default_package_data(cls, **kwargs):
