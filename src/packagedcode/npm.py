
# Copyright (c) nexB Inc. and others. All rights reserved.
# ScanCode is a trademark of nexB Inc.
# SPDX-License-Identifier: Apache-2.0
# See http://www.apache.org/licenses/LICENSE-2.0 for the license text.
# See https://github.com/nexB/scancode-toolkit for support or download.
# See https://aboutcode.org for more information about nexB OSS projects.
#
import base64
import io
import os
import logging
import json
import re
import urllib.parse
from functools import partial
from itertools import islice

from packageurl import PackageURL

from packagedcode import models
from packagedcode.utils import normalize_vcs_url
from packagedcode.utils import yield_dependencies_from_package_data
from packagedcode.utils import yield_dependencies_from_package_resource
import saneyaml

"""
Handle Node.js npm packages
per https://docs.npmjs.com/files/package.json
"""

"""
To check https://github.com/npm/normalize-package-data
"""


SCANCODE_DEBUG_PACKAGE = os.environ.get('SCANCODE_DEBUG_PACKAGE', False)

TRACE = SCANCODE_DEBUG_PACKAGE

def logger_debug(*args):
    pass


logger = logging.getLogger(__name__)

if TRACE:
    import sys
    logging.basicConfig(stream=sys.stdout)
    logger.setLevel(logging.DEBUG)

    def logger_debug(*args):
        return logger.debug(
            ' '.join(isinstance(a, str) and a or repr(a) for a in args)
        )

# TODO: add os and engines from package.json??
# TODO: add new yarn v2 lock file format
# TODO: add pnp.js and pnpm-lock.yaml https://pnpm.io/
# TODO: add support for "lockfileVersion": 2 for package-lock.json and lockfileVersion: 3


class BaseNpmHandler(models.DatafileHandler):

    @classmethod
    def assemble(cls, package_data, resource, codebase, package_adder):
        """
        If ``resource``, or one of its siblings, is a package.json file, use it
        to create and yield the package, the package dependencies, and the
        package resources.

        When reporting the resources of a package, we alk the codebase, skipping
        the node_modules directory, assign resources to the package and yield
        resources.

        For each lock file, assign dependencies to package instances and yield dependencies.

        If there is no package.json, we do not have a package instance. In this
        case, we yield each of the dependencies in each lock file.
        """
        lockfile_names = {
            'package-lock.json',
            '.package-lock.json',
            'npm-shrinkwrap.json',
            'yarn.lock',
        }

        package_resource = None
        if resource.name == 'package.json':
            package_resource = resource
        elif resource.name in lockfile_names:
            if resource.has_parent():
                siblings = resource.siblings(codebase)
                package_resource = [r for r in siblings if r.name == 'package.json']
                if package_resource:
                    package_resource = package_resource[0]

        if package_resource:
            assert len(package_resource.package_data) == 1, f'Invalid package.json for {package_resource.path}'
            pkg_data = package_resource.package_data[0]
            pkg_data = models.PackageData.from_dict(pkg_data)

            # do we have enough to create a package?
            if pkg_data.purl:
                package = models.Package.from_package_data(
                    package_data=pkg_data,
                    datafile_path=package_resource.path,
                )
                package_uid = package.package_uid

                package.populate_license_fields()

                # Always yield the package resource in all cases and first!
                yield package

                root = package_resource.parent(codebase)
                if root:
                    for npm_res in cls.walk_npm(resource=root, codebase=codebase):
                        if package_uid and package_uid not in npm_res.for_packages:
                            package_adder(package_uid, npm_res, codebase)
                        yield npm_res
                elif codebase.has_single_resource:
                    if package_uid and package_uid not in package_resource.for_packages:
                        package_adder(package_uid, package_resource, codebase)
                yield package_resource

            else:
                # we have no package, so deps are not for a specific package uid
                package_uid = None

            # in all cases yield possible dependencies
            yield from yield_dependencies_from_package_data(pkg_data, package_resource.path, package_uid)

            # we yield this as we do not want this further processed
            yield package_resource

            for lock_file in package_resource.siblings(codebase):
                if lock_file.name in lockfile_names:
                    yield from yield_dependencies_from_package_resource(lock_file, package_uid)

                    if package_uid and package_uid not in lock_file.for_packages:
                        package_adder(package_uid, lock_file, codebase)
                    yield lock_file
        else:
            # we do not have a package.json
            yield from yield_dependencies_from_package_resource(resource)

    @classmethod
    def walk_npm(cls, resource, codebase, depth=0):
        """
        Walk the ``codebase`` Codebase top-down, breadth-first starting from the
        ``resource`` Resource.

        Skip a first level child directory named "node_modules": this avoids
        reporting nested vendored packages as being part of their parent.
        Instead they will be reported on their own.
        """
        for child in resource.children(codebase):
            if depth == 0 and child.name == 'node_modules':
                continue

            yield child

            if child.is_dir:
                depth += 1
                for subchild in cls.walk_npm(child, codebase, depth=depth):
                    yield subchild


def get_urls(namespace, name, version, **kwargs):
    return dict(
        repository_homepage_url=npm_homepage_url(namespace, name, registry='https://www.npmjs.com/package'),
        repository_download_url=npm_download_url(namespace, name, version, registry='https://registry.npmjs.org'),
        api_data_url=npm_api_url(namespace, name, version, registry='https://registry.npmjs.org'),
    )


class NpmPackageJsonHandler(BaseNpmHandler):
    datasource_id = 'npm_package_json'
    path_patterns = ('*/package.json',)
    default_package_type = 'npm'
    default_primary_language = 'JavaScript'
    description = 'npm package.json'
    documentation_url = 'https://docs.npmjs.com/cli/v8/configuring-npm/package-json'

    @classmethod
    def _parse(cls, json_data):
        name = json_data.get('name')
        version = json_data.get('version')
        homepage_url = json_data.get('homepage', '')

        # a package.json without name and version can be a private package

        if homepage_url and isinstance(homepage_url, list):
            # TODO: should we keep other URLs
            homepage_url = homepage_url[0]
        homepage_url = homepage_url.strip() or None

        namespace, name = split_scoped_package_name(name)

        urls = get_urls(namespace, name, version)
        package = models.PackageData(
            datasource_id=cls.datasource_id,
            type=cls.default_package_type,
            primary_language=cls.default_primary_language,
            namespace=namespace or None,
            name=name,
            version=version or None,
            description=json_data.get('description', '').strip() or None,
            homepage_url=homepage_url,
            **urls,
        )
        vcs_revision = json_data.get('gitHead') or None

        # mapping of top level package.json items to a function accepting as
        # arguments the package.json element value and returning an iterable of (key,
        # values) to update on a package
        field_mappers = [
            ('author', partial(party_mapper, party_type='author')),
            ('contributors', partial(party_mapper, party_type='contributor')),
            ('maintainers', partial(party_mapper, party_type='maintainer')),

            ('dependencies', partial(deps_mapper, field_name='dependencies')),
            ('devDependencies', partial(deps_mapper, field_name='devDependencies')),
            ('peerDependencies', partial(deps_mapper, field_name='peerDependencies')),
            ('optionalDependencies', partial(deps_mapper, field_name='optionalDependencies')),
            ('bundledDependencies', bundle_deps_mapper),
            ('repository', partial(vcs_repository_mapper, vcs_revision=vcs_revision)),
            ('keywords', keywords_mapper,),
            ('bugs', bugs_mapper),
            ('dist', dist_mapper),
        ]

        for source, func in field_mappers:
            value = json_data.get(source) or None
            if value:
                if isinstance(value, str):
                    value = value.strip()
                if value:
                    func(value, package)

        if not package.download_url:
            # Only add a synthetic download URL if there is none from the dist mapping.
            package.download_url = npm_download_url(package.namespace, package.name, package.version)

        # licenses are a tad special with many different data structures
        lic = json_data.get('license')
        lics = json_data.get('licenses')
        package = licenses_mapper(lic, lics, package)

<<<<<<< HEAD
        package.populate_license_fields()
=======
        if not package.license_expression and package.declared_license:
            package.license_expression = compute_normalized_license(package.declared_license)

        return package

    @classmethod
    def parse(cls, location):
        with io.open(location, encoding='utf-8') as loc:
            json_data = json.load(loc)

        yield cls._parse(json_data)
>>>>>>> 9f91bf51

        if TRACE:
            logger_debug(f'NpmPackageJsonHandler: parse: package: {package.to_dict()}')

        yield package

class BaseNpmLockHandler(BaseNpmHandler):

    @classmethod
    def parse(cls, location):

        with io.open(location, encoding='utf-8') as loc:
            package_data = json.load(loc)

        # we have two formats: v1 and v2
        lockfile_version = package_data.get('lockfileVersion', 1)
        root_name = package_data.get('name')
        root_version = package_data.get('version')
        root_ns, _ , root_name = root_name.rpartition('/')

        extra_data = dict(lockfile_version=lockfile_version)
        # this is the top level element that we return
        root_package_data = models.PackageData(
            datasource_id=cls.datasource_id,
            type=cls.default_package_type,
            primary_language=cls.default_primary_language,
            namespace=root_ns,
            name=root_name,
            version=root_version,
            extra_data=extra_data,
            **get_urls(root_ns, root_name, root_version)
        )

        # https://docs.npmjs.com/cli/v8/configuring-npm/package-lock-json#lockfileversion
        if lockfile_version == 1:
            deps_key = 'dependencies'
        else:
            # v2 and may be v3???
            deps_key = 'packages'

        deps_mapping = package_data.get(deps_key) or {}

        dependencies = []

        for dep, dep_data in deps_mapping.items():
            is_dev = dep_data.get('dev', False)
            is_optional = dep_data.get('optional', False)
            is_devoptional = dep_data.get('devOptional', False)
            if is_dev or is_devoptional:
                is_runtime = False
                is_optional = True
                scope = 'devDependencies'
            else:
                is_runtime = True
                is_optional = is_optional
                scope = 'dependencies'

            if not dep:
                # in v2 format the first dep is the same as the top level
                # package and has no name
                pass

            # only present for first top level
            # otherwise get name from dep
            name = dep_data.get('name')
            if not name:
                if 'node_modules/' in dep:
                    # the name is the last segment as the dep can be:
                    # "node_modules/ansi-align/node_modules/ansi-regex"
                    _, _, name = dep.rpartition('node_modules/')
                else:
                    name = dep
            ns, _ , name = name.rpartition('/')
            version = dep_data.get('version')

            dep_purl = PackageURL(
                type=cls.default_package_type,
                namespace=ns,
                name=name,
                version=version,
            ).to_string()

            dependency = models.DependentPackage(
                purl=dep_purl,
                extracted_requirement=version,
                scope=scope,
                is_runtime=is_runtime,
                is_optional=is_optional,
                is_resolved=True,
            )

            # only seen in v2 for the top level package... but good to keep
            extracted_license_statement = dep_data.get('license')

            # URLs and checksums
            misc = get_urls(ns, name, version)
            resolved = dep_data.get('resolved')
            misc.update(get_checksum_and_url(resolved).items())
            integrity = dep_data.get('integrity')
            misc.update(get_algo_hexsum(integrity).items())

            resolved_package = models.PackageData(
                datasource_id=cls.datasource_id,
                type=cls.default_package_type,
                primary_language=cls.default_primary_language,
                namespace=ns,
                name=name,
                version=version,
                extracted_license_statement=extracted_license_statement,
                **misc,
            )
            # these are paths t the root of the installed package in v2
            if dep:
                resolved_package.file_references = [models.FileReference(path=dep)],

            # v1 as name/constraint pairs
            subrequires = dep_data.get('requires') or {}

            # in v1 these are further nested dependencies
            # in v2 these are name/constraint pairs like v1 requires
            subdependencies = dep_data.get('dependencies')

            # v2? ignored for now
            dev_subdependencies = dep_data.get('devDependencies')
            optional_subdependencies = dep_data.get('optionalDependencies')
            engines = dep_data.get('engines')
            funding = dep_data.get('funding')

            if lockfile_version == 1:
                subdeps_data = subrequires
            else:
                subdeps_data = subdependencies
            subdeps_data = subdeps_data or {}

            sub_deps = []
            for subdep, subdep_req in subdeps_data.items():
                sdns, _ , sdname = subdep.rpartition('/')
                sdpurl = PackageURL(
                    type=cls.default_package_type,
                    namespace=sdns,
                    name=sdname
                ).to_string()
                sub_deps.append(
                    models.DependentPackage(
                        purl=sdpurl,
                        scope=scope,
                        extracted_requirement=subdep_req,
                        is_runtime=is_runtime,
                        is_optional=is_optional,
                        is_resolved=False,
                    )
                )
            resolved_package.dependencies = sub_deps
            dependency.resolved_package = resolved_package.to_dict()
            dependencies.append(dependency)

        root_package_data.dependencies = dependencies

        yield root_package_data


class NpmPackageLockJsonHandler(BaseNpmLockHandler):
    # Note that there are multiple lockfileVersion 1 and 2 (and even 3)
    # and each have a different layout
    datasource_id = 'npm_package_lock_json'
    path_patterns = (
        '*/package-lock.json',
        '*/.package-lock.json',
    )
    default_package_type = 'npm'
    default_primary_language = 'JavaScript'
    description = 'npm package-lock.json lockfile'
    documentation_url = 'https://docs.npmjs.com/cli/v8/configuring-npm/package-lock-json'


class NpmShrinkwrapJsonHandler(BaseNpmLockHandler):
    datasource_id = 'npm_shrinkwrap_json'
    path_patterns = ('*/npm-shrinkwrap.json',)
    default_package_type = 'npm'
    default_primary_language = 'JavaScript'
    description = 'npm shrinkwrap.json lockfile'
    documentation_url = 'https://docs.npmjs.com/cli/v8/configuring-npm/npm-shrinkwrap-json'


class UnknownYarnLockFormat(Exception):
    pass


def is_yarn_v2(location):
    """
    Return True if this is a yarn.lock format version 2 and False if this is
    version 1. Raise an UnknownYarnLockFormat exception if neither v1 or v2.

    v1 is a custom, almost-like-YAMl format. v2 is a proper subset of YAML.

    The start of v1 file has this:
        # THIS IS AN AUTOGENERATED FILE. DO NOT EDIT THIS FILE DIRECTLY.
        # yarn lockfile v1

    The start of v2 file has this:
        # This file is generated by running "yarn install" inside your project.
        # Manual changes might be lost - proceed with caution!

        __metadata:
    """
    with open(location) as ylf:
        # check only in the first 10 lines
        for line in islice(ylf, 0, 10):
            if '__metadata:' in line:
                return True
            if 'yarn lockfile v1' in line:
                return False

    raise UnknownYarnLockFormat(location)


class YarnLockV2Handler(BaseNpmHandler):
    """
    Handle yarn.lock v2 format, which is YAML
    """
    datasource_id = 'yarn_lock_v2'
    path_patterns = ('*/yarn.lock',)
    default_package_type = 'npm'
    default_primary_language = 'JavaScript'
    description = 'yarn.lock lockfile v2 format'
    documentation_url = 'https://classic.yarnpkg.com/lang/en/docs/yarn-lock/'

    @classmethod
    def is_datafile(cls, location, filetypes=tuple()):
        return super().is_datafile(location, filetypes=filetypes) and is_yarn_v2(location)

    @classmethod
    def parse(cls, location):
        """
        Parse a bew yarn.lock v2 YAML format which looks like this:

        "@algolia/cache-browser-local-storage@npm:4.2.0":
          version: 4.2.0
          resolution: "@algolia/cache-browser-local-storage@npm:4.2.0"
          dependencies:
            "@algolia/cache-common": 4.2.0
          checksum: 72ac158925eb5a51e015aa22df5d2026fc0c0b6b58eb8c1290712e0
          languageName: node
          linkType: hard

        Yield a single PackageData
        """
        with open(location) as yl:
            lock_data = saneyaml.load(yl.read())
        top_dependencies = []

        for spec, details in lock_data.items():
            if spec == '__metadata':
                continue
            version = details.get('version')
            resolution = details.get('resolution')
            ns_name, _, version = resolution.rpartition('@')
            ns, _, name = ns_name.rpartition('/')
            if version.startswith('npm:'):
                _npm, _, version = version.partition(':')
            purl = PackageURL(
                type=cls.default_package_type,
                namespace=ns,
                name=name,
                version=version,
            )

            # TODO: add resolved_package with its own deps
            checksum = details.get('checksum')
            dependencies = details.get('dependencies') or {}
            peer_dependencies = details.get('peerDependencies') or {}
            dependencies_meta = details.get('dependenciesMeta') or {}
            # these are file references
            bin = details.get('bin') or []

            dependency = models.DependentPackage(
                    purl=str(purl),
                    extracted_requirement=version,
                    is_resolved=True,
                    # FIXME: these are NOT correct
                    scope='dependencies',
                    # TODO: get details  from metadata
                    is_optional=False,
                    is_runtime=True,
                )
            top_dependencies.append(dependency)

        yield models.PackageData(
            datasource_id=cls.datasource_id,
            type=cls.default_package_type,
            primary_language=cls.default_primary_language,
            dependencies=top_dependencies,
        )


class YarnLockV1Handler(BaseNpmHandler):
    """
    Handle yarn.lock v1 format, which is more or less but not quite like YAML
    """
    datasource_id = 'yarn_lock_v1'
    path_patterns = ('*/yarn.lock',)
    default_package_type = 'npm'
    default_primary_language = 'JavaScript'
    description = 'yarn.lock lockfile v1 format'
    documentation_url = 'https://classic.yarnpkg.com/lang/en/docs/yarn-lock/'

    @classmethod
    def is_datafile(cls, location, filetypes=tuple()):
        return super().is_datafile(location, filetypes=filetypes) and not is_yarn_v2(location)

    @classmethod
    def parse(cls, location):
        """
        Parse a classic yarn.lock format which looks like this:
            "@babel/core@^7.1.0", "@babel/core@^7.3.4":
              version "7.3.4"
              resolved "https://registry.yarnpkg.com/@babel/core/-/core-7.3.4.tgz#921a5a13746c21e32445bf0798680e9d11a6530b"
              integrity sha512-jRsuseXBo9pN197KnDwhhaaBzyZr2oIcLHHTt2oDdQrej5Qp57dCCJafWx5ivU8/alEYDpssYqv1MUqcxwQlrA==
              dependencies:
                "@babel/code-frame" "^7.0.0"
                "@babel/generator" "^7.3.4"

        Yield a single PackageData
        """
        with io.open(location, encoding='utf-8') as yl:
            yl_dependencies = yl.read().split('\n\n')

        dependencies = []
        for yl_dependency in yl_dependencies:
            lines = yl_dependency.splitlines(False)
            if all(l.startswith('#') or not l.strip() for l in lines):
                # header or empty blocks are all comments or empties
                continue

            top_requirements = []
            dependency_data = {}
            sub_dependencies = []

            for line in lines:
                stripped = line.strip()
                comment = line.startswith('#')
                if not stripped or comment:
                    continue

                if line.startswith(' ' * 4):
                    # "@babel/code-frame" "^7.0.0"
                    # hosted-git-info "^2.1.4"
                    # semver "2 || 3 || 4 || 5"
                    ns_name, _, constraint = stripped.partition(' ')
                    ns, _ , name = ns_name.rpartition('/')
                    sub_dependencies.append((ns, name, constraint,))

                elif line.startswith(' ' * 2) :
                    # version "7.3.4"
                    # resolved "https://registry.yarnpkg.com/@babel...."
                    # integrity sha512-jRsuseXBo9
                    key, _, value = stripped.partition(' ')
                    value = value.strip().strip("\"'")
                    key = key.strip()
                    if key != 'dependencies':
                        dependency_data[key] = value

                elif not line.startswith(' ') and stripped.endswith(':'):
                    # the first line of a dependency has the name and requirements
                    # "@babel/core@^7.1.0", "@babel/core@^7.3.4":
                    requirements = stripped.strip(':').split(', ')
                    requirements = [r.strip().strip("\"'") for r in requirements]
                    for req in requirements:
                        if req.startswith('@'):
                            assert req.count('@') == 2

                        ns_name, _, constraint = req.rpartition('@')
                        ns, _ , name = ns_name.rpartition('/')
                        constraint = constraint.strip("\"'")
                        top_requirements.append((ns, name, constraint,))

                else:
                    raise Exception('Inconsistent content')

            # top_requirements should be all for the same package
            ns_names = set([(ns, name) for ns, name, _constraint in top_requirements])
            assert len(ns_names) == 1, f'Different names for same dependency is not supported: {ns_names!r}'
            ns, name = ns_names.pop()
            version = dependency_data.get('version')
            extracted_requirement = ' '.join(constraint for _ns, _name, constraint in top_requirements)

            misc = get_urls(ns, name, version)
            resolved = dependency_data.get('resolved')
            misc.update(get_checksum_and_url(resolved).items())
            integrity = dependency_data.get('integrity')
            misc.update(get_algo_hexsum(integrity).items())

            # we create a resolve package with the details
            resolved_package_data = models.PackageData(
                datasource_id=cls.datasource_id,
                type=cls.default_package_type,
                namespace=ns,
                name=name,
                version=version,
                primary_language=cls.default_primary_language,
                **misc,
            )

            # we add the sub-deps to the resolved package
            for subns, subname, subconstraint in sub_dependencies:
                subpurl = PackageURL(type=cls.default_package_type, namespace=subns, name=subname)
                subconstraint = subconstraint.strip("\"'")
                subdep = models.DependentPackage(
                    purl=str(subpurl),
                    extracted_requirement=subconstraint,
                    # FIXME: these are NOT correct
                    scope='dependencies',
                    is_optional=False,
                    is_runtime=True,
                )
                resolved_package_data.dependencies.append(subdep)

            # we create a purl with a version, since we are resolved
            dep_purl = PackageURL(
                type=cls.default_package_type,
                namespace=ns,
                name=name,
                version=version,
            )

            dep = models.DependentPackage(
                purl=str(dep_purl),
                extracted_requirement=extracted_requirement,
                is_resolved=True,
                # FIXME: these are NOT correct
                scope='dependencies',
                is_optional=False,
                is_runtime=True,
                resolved_package=resolved_package_data.to_dict(),
            )
            dependencies.append(dep)

        yield models.PackageData(
            datasource_id=cls.datasource_id,
            type=cls.default_package_type,
            primary_language=cls.default_primary_language,
            dependencies=dependencies,
        )


def get_checksum_and_url(url):
    """
    Return a mapping of {download_url, sha1} where the checksum can be a
    fragment for a sha1.
    """
    if not url:
        return {}

    url, checksum = urllib.parse.urldefrag(url)
    sha1_hex_len = 40
    if checksum and len(checksum) == sha1_hex_len:
        return dict(download_url=url, sha1=checksum)
    else:
        return dict(download_url=url)


def get_algo_hexsum(checksum):
    """
    Return a mapping of {alogo: checksum in hex} given a prefixed checksum from
    an npm manifest.
    """
    if not checksum or '-' not in checksum:
        return {}

    algo, _, checksum = checksum.partition('-')
    # value is base64 encoded: we convert to hex
    checksum = base64.b64decode(checksum.encode('ascii')).hex()
    return {algo: checksum}


def npm_homepage_url(namespace, name, registry='https://www.npmjs.com/package'):
    """
    Return an npm package registry homepage URL given a namespace, name,
    version and a base registry web interface URL.

    For example:
    >>> expected = 'https://www.npmjs.com/package/@invisionag/eslint-config-ivx'
    >>> assert npm_homepage_url('@invisionag', 'eslint-config-ivx') == expected

    >>> expected = 'https://www.npmjs.com/package/angular'
    >>> assert npm_homepage_url(None, 'angular') == expected

    >>> expected = 'https://www.npmjs.com/package/angular'
    >>> assert npm_homepage_url('', 'angular') == expected

    >>> expected = 'https://yarnpkg.com/en/package/angular'
    >>> assert npm_homepage_url('', 'angular', 'https://yarnpkg.com/en/package') == expected

    >>> expected = 'https://yarnpkg.com/en/package/@ang/angular'
    >>> assert npm_homepage_url('@ang', 'angular', 'https://yarnpkg.com/en/package') == expected

    >>> assert not npm_homepage_url(None, None)
    """
    if name:
        if namespace:
            ns_name = f'{namespace}/{name}'
        else:
            ns_name = name
        return f'{registry}/{ns_name}'


def npm_download_url(namespace, name, version, registry='https://registry.npmjs.org'):
    """
    Return an npm package tarball download URL given a namespace, name, version
    and a base registry URL.

    For example:
    >>> expected = 'https://registry.npmjs.org/@invisionag/eslint-config-ivx/-/eslint-config-ivx-0.1.4.tgz'
    >>> assert npm_download_url('@invisionag', 'eslint-config-ivx', '0.1.4') == expected

    >>> expected = 'https://registry.npmjs.org/angular/-/angular-1.6.6.tgz'
    >>> assert npm_download_url('', 'angular', '1.6.6') == expected

    >>> expected = 'https://registry.npmjs.org/angular/-/angular-1.6.6.tgz'
    >>> assert npm_download_url(None, 'angular', '1.6.6') == expected

    >>> assert not npm_download_url(None, None, None)
    """
    if name and version:
        if namespace:
            ns_name = f'{namespace}/{name}'
        else:
            ns_name = name
        return f'{registry}/{ns_name}/-/{name}-{version}.tgz'


def npm_api_url(namespace, name, version=None, registry='https://registry.npmjs.org'):
    """
    Return a package API data URL given a namespace, name, version and a base
    registry URL.

    Note that for scoped packages (with a namespace), the URL is not version
    specific but contains the data for all versions as the default behvior of
    the registries is to return nothing in this case. Special quoting rules are
    applied for scoped npms.

    For example:
    >>> result = npm_api_url('@invisionag', 'eslint-config-ivx', '0.1.4', 'https://registry.yarnpkg.com')
    >>> assert result == 'https://registry.yarnpkg.com/@invisionag%2feslint-config-ivx'

    >>> assert npm_api_url(None, 'angular', '1.6.6') == 'https://registry.npmjs.org/angular/1.6.6'

    >>> assert not npm_api_url(None, None, None)
    """
    if name:
        if namespace:
            # this is a legacy wart: older registries used to always encode this /
            # FIXME: do NOT encode and use plain / instead
            ns_name = '%2f'.join([namespace, name])
            # there is no version-specific URL for scoped packages
            version = ''
        else:
            ns_name = name

        if version:
            version = f'/{version}'
        else:
            version = ''

        return f'{registry}/{ns_name}{version}'


def is_scoped_package(name):
    """
    Return True if name contains a namespace.

    For example::
    >>> is_scoped_package('@angular')
    True
    >>> is_scoped_package('some@angular')
    False
    >>> is_scoped_package('linq')
    False
    >>> is_scoped_package('%40angular')
    True
    """
    return name.startswith(('@', '%40',))


def split_scoped_package_name(name):
    """
    Return a tuple of (namespace, name) given a package name.
    Namespace is the "scope" of a scoped package.
    / and @ can be url-quoted and will be unquoted.

    For example:
    >>> nsn = split_scoped_package_name('@linclark/pkg')
    >>> assert ('@linclark', 'pkg') == nsn, nsn
    >>> nsn = split_scoped_package_name('@linclark%2fpkg')
    >>> assert ('@linclark', 'pkg') == nsn, nsn
    >>> nsn = split_scoped_package_name('angular')
    >>> assert (None, 'angular') == nsn, nsn
    >>> nsn = split_scoped_package_name('%40angular%2fthat')
    >>> assert ('@angular', 'that') == nsn, nsn
    >>> nsn = split_scoped_package_name('%40angular')
    >>> assert ('@angular', None) == nsn, nsn
    >>> nsn = split_scoped_package_name('@angular')
    >>> assert ('@angular', None) == nsn, nsn
    >>> nsn = split_scoped_package_name('angular/')
    >>> assert (None, 'angular') == nsn, nsn
    >>> nsn = split_scoped_package_name('%2fangular%2f/ ')
    >>> assert (None, 'angular') == nsn, nsn
    """
    if not name:
        return None, None

    name = name and name.strip()
    if not name:
        return None, None

    # FIXME: this legacy percent encoding/decoding should no longer be needed
    name = name.replace('%40', '@').replace('%2f', '/').replace('%2F', '/')
    name = name.rstrip('@').strip('/').strip()
    if not name:
        return None, None

    # this should never happen: wee only have a scope.
    # TODO: raise an  exception?
    if is_scoped_package(name) and '/' not in name:
        return name, None

    ns, _, name = name.rpartition('/')
    ns = ns.strip() or None
    name = name.strip() or None
    return ns, name


def get_declared_licenses(license_object):
    """
    Return a list of declared licenses, either strings or dicts.
    """
    if not license_object:
        return []

    if isinstance(license_object, str):
        # current, up to date form
        return [license_object]

    declared_licenses = []
    if isinstance(license_object, dict):
        # old, deprecated forms
        """
         "license": {
            "type": "MIT",
            "url": "http://github.com/kriskowal/q/raw/master/LICENSE"
          }
        """
        declared_licenses.append(license_object)

    elif isinstance(license_object, list):
        # old, deprecated forms
        """
        "licenses": [{"type": "Apache License, Version 2.0",
                      "url": "http://www.apache.org/licenses/LICENSE-2.0" } ]
        or
        "licenses": ["MIT"],
        """
        declared_licenses.extend(license_object)
    return declared_licenses


def licenses_mapper(license, licenses, package):  # NOQA
    """
    Update package licensing and return package based on the `license` and
    `licenses` values found in a package.

    Licensing data structure has evolved over time and is a tad messy.
    https://docs.npmjs.com/files/package.json#license
    license(s) is either:
    - a string with:
     - an SPDX id or expression { "license" : "(ISC OR GPL-3.0)" }
     - some license name or id
     - "SEE LICENSE IN <filename>"
    - (Deprecated) an array or a list of arrays of type, url.
    -  "license": "UNLICENSED" means this is proprietary
    """
    declared_license = get_declared_licenses(license) or []
    declared_license.extend(get_declared_licenses(licenses)  or [])
    if declared_license:
        package.extracted_license_statement = declared_license
    return package


def party_mapper(party, package, party_type):
    """
    Update package parties with party of `party_type` and return package.
    https://docs.npmjs.com/files/package.json#people-fields-author-contributors
    """
    if isinstance(party, list):
        for auth in party:
            name, email, url = parse_person(auth)
            package.parties.append(models.Party(
                type=models.party_person,
                name=name,
                role=party_type,
                email=email,
                url=url))
    else:
        # a string or dict
        name, email, url = parse_person(party)
        package.parties.append(models.Party(
            type=models.party_person,
            name=name,
            role=party_type,
            email=email,
            url=url))

    return package


def bugs_mapper(bugs, package):
    """
    Update package bug tracker and support email and return package.
    https://docs.npmjs.com/files/package.json#bugs
    The url to your project's issue tracker and / or the email address to
    which issues should be reported.
    { "url" : "https://github.com/owner/project/issues"
    , "email" : "project@hostname.com"
    }
    You can specify either one or both values. If you want to provide only a
    url, you can specify the value for "bugs" as a simple string instead of an
    object.
    """
    if isinstance(bugs, str):
        package.bug_tracking_url = bugs
    elif isinstance(bugs, dict):
        # we ignore the bugs email for now
        package.bug_tracking_url = bugs.get('url')
    return package


def vcs_repository_mapper(repo, package, vcs_revision=None):
    """
    https://docs.npmjs.com/files/package.json#repository
    "repository" :
      { "type" : "git"
      , "url" : "https://github.com/npm/npm.git"
      }
    "repository" :
      { "type" : "svn"
      , "url" : "https://v8.googlecode.com/svn/trunk/"
      }
    """
    if not repo:
        return package

    if isinstance(repo, list):
        # There is a case where we can have a list with a single element
        repo = repo[0]

    vcs_tool = ''
    vcs_repository = ''

    if isinstance(repo, str):
        vcs_repository = normalize_vcs_url(repo)

    elif isinstance(repo, dict):
        repo_url = normalize_vcs_url(repo.get('url'))
        if repo_url:
            vcs_tool = repo.get('type') or 'git'
            # remove vcs_tool string if repo_url already contains it
            if repo_url.startswith(vcs_tool):
                vcs_tool = ''
            vcs_repository = repo_url

    if vcs_repository:
        if vcs_tool:
            vcs_url = '{}+{}'.format(vcs_tool, vcs_repository)
        else:
            vcs_url = vcs_repository

        if vcs_revision:
            vcs_url += '@' + vcs_revision
        package.vcs_url = vcs_url
    return package


def dist_mapper(dist, package):
    """
    Only present in some package.json forms (as installed or from a
    registry). Not documented.
    "dist": {
      "integrity: "sha512-VmqXvL6aSOb+rmswek7prvdFKsFbfMshcRRi07SdFyDqgG6uXsP276NkPTcrD0DiwVQ8rfnCUP8S90x0OD+2gQ==",
      "shasum": "a124386bce4a90506f28ad4b1d1a804a17baaf32",
      "dnl_url": "http://registry.npmjs.org/npm/-/npm-2.13.5.tgz"
      },
    """
    if not isinstance(dist, dict):
        return

    integrity = dist.get('integrity')
    for algo, hexsum in get_algo_hexsum(integrity).items():
        if hasattr(package, algo):
            setattr(package, algo, hexsum)

    package.sha1 = dist.get('shasum') or None

    dnl_url = dist.get('dnl_url')
    if not dnl_url:
        # Only add a synthetic download URL if there is none from the dist mapping.
        dnl_url = npm_download_url(package.namespace, package.name, package.version)
    package.download_url = dnl_url.strip()

    return package


def bundle_deps_mapper(bundle_deps, package):
    """
    https://docs.npmjs.com/files/package.json#bundleddependencies
        "This defines an array of package names that will be bundled
        when publishing the package."
    """
    for bdep in (bundle_deps or []):
        bdep = bdep and bdep.strip()
        if not bdep:
            continue

        ns, name = split_scoped_package_name(bdep)
        purl = models.PackageURL(type='npm', namespace=ns, name=name)

        dep = models.DependentPackage(purl=purl.to_string(),
            scope='bundledDependencies', is_runtime=True,
        )
        package.dependencies.append(dep)

    return package


def deps_mapper(deps, package, field_name):
    """
    Handle deps such as dependencies, devDependencies, peerDependencies, optionalDependencies
    return a tuple of (dep type, list of deps)
    https://docs.npmjs.com/files/package.json#dependencies
    https://docs.npmjs.com/files/package.json#peerdependencies
    https://docs.npmjs.com/files/package.json#devdependencies
    https://docs.npmjs.com/files/package.json#optionaldependencies
    """
    npm_dependency_scopes_attributes = {
        'dependencies': dict(is_runtime=True, is_optional=False),
        'devDependencies': dict(is_runtime=False, is_optional=True),
        'peerDependencies': dict(is_runtime=True, is_optional=False),
        'optionalDependencies': dict(is_runtime=True, is_optional=True),
    }
    dependencies = package.dependencies

    deps_by_name = {}
    if field_name == 'optionalDependencies':
        # optionalDependencies override the dependencies with the same name
        # so we build a map of name->dep object for use later
        for d in dependencies:
            if d.scope != 'dependencies':
                continue
            purl = PackageURL.from_string(d.purl)
            npm_name = purl.name
            if purl.namespace:
                npm_name = '/'.join([purl.namespace, purl.name])
            deps_by_name[npm_name] = d

    for fqname, requirement in deps.items():
        ns, name = split_scoped_package_name(fqname)
        if not name:
            continue
        purl = PackageURL(type='npm', namespace=ns, name=name).to_string()

        # optionalDependencies override the dependencies with the same name
        # https://docs.npmjs.com/files/package.json#optionaldependencies
        # therefore we update/override the dependency of the same name
        overridable = deps_by_name.get(fqname)

        if overridable and field_name == 'optionalDependencies':
            overridable.purl = purl
            overridable.is_optional = True
            overridable.scope = field_name
        else:
            dependency_attributes = npm_dependency_scopes_attributes.get(field_name, dict())
            dep = models.DependentPackage(
                purl=purl,
                scope=field_name,
                extracted_requirement=requirement,
                **dependency_attributes
            )
            dependencies.append(dep)

    return package


person_parser = re.compile(
    r'^(?P<name>[^\(<]+)'
    r'\s?'
    r'(?P<email><([^>]+)>)?'
    r'\s?'
    r'(?P<url>\([^\)]+\))?$'
).match

person_parser_no_name = re.compile(
    r'(?P<email><([^>]+)>)?'
    r'\s?'
    r'(?P<url>\([^\)]+\))?$'
).match


class NpmInvalidPerson(Exception):
    pass


def parse_person(person):
    """
    https://docs.npmjs.com/files/package.json#people-fields-author-contributors
    A "person" is an object with a "name" field and optionally "url" and "email".

    Return a name, email, url tuple for a person object
    A person can be in the form:
      "author": {
        "name": "Isaac Z. Schlueter",
        "email": "i@izs.me",
        "url": "http://blog.izs.me"
      },
    or in the form:
      "author": "Isaac Z. Schlueter <i@izs.me> (http://blog.izs.me)",

    Both forms are equivalent.

    For example:
    >>> author = {
    ...   "name": "Isaac Z. Schlueter",
    ...   "email": "i@izs.me",
    ...   "url": "http://blog.izs.me"
    ... }
    >>> p = parse_person(author)
    >>> assert p == (u'Isaac Z. Schlueter', u'i@izs.me', u'http://blog.izs.me')
    >>> p = parse_person('Barney Rubble <b@rubble.com> (http://barnyrubble.tumblr.com/)')
    >>> assert p == (u'Barney Rubble', u'b@rubble.com', u'http://barnyrubble.tumblr.com/')
    >>> p = parse_person('Barney Rubble <none> (none)')
    >>> assert p == (u'Barney Rubble', None, None)
    >>> p = parse_person('Barney Rubble ')
    >>> assert p == (u'Barney Rubble', None, None)
    >>> author = {
    ...   "name": "Isaac Z. Schlueter",
    ...   "email": ["i@izs.me", "<jo2@todo.com> "],
    ...   "url": "http://blog.izs.me"
    ... }
    >>> p = parse_person(author)
    >>> assert p == (u'Isaac Z. Schlueter', u'i@izs.me\\njo2@todo.com', u'http://blog.izs.me')
    >>> p = parse_person('<b@rubble.com> (http://barnyrubble.tumblr.com/)')
    >>> assert p == (None, u'b@rubble.com', u'http://barnyrubble.tumblr.com/')
    """
    # TODO: detect if this is a person name or a company name e.g. the type?

    name = None
    email = None
    url = None

    if isinstance(person, str):
        parsed = person_parser(person)
        if not parsed:
            parsed = person_parser_no_name(person)
            if not parsed:
                return person, None, None
            else:
                name = None
                email = parsed.group('email')
                url = parsed.group('url')
        else:
            name = parsed.group('name')
            email = parsed.group('email')
            url = parsed.group('url')

    elif isinstance(person, dict):
        # ensure we have our three values
        name = person.get('name')
        email = person.get('email')
        url = person.get('url')

    else:
        return None, None, None

    if name:
        if isinstance(name, str):
            name = name.strip()
            if name.lower() == 'none':
                name = None
        else:
            name = None
    name = name or None

    if email:
        if isinstance(email, list):
            # legacy weirdness
            email = [e.strip('<> ') for e in email if e and e.strip()]
            email = '\n'.join([e.strip() for e in email
                               if e.strip() and e.strip().lower() != 'none'])
        if isinstance(email, str):
            email = email.strip('<> ').strip()
            if email.lower() == 'none':
                email = None
        else:
            email = None
    email = email or None

    if url:
        if isinstance(url, list):
            # legacy weirdness
            url = [u.strip('() ') for u in email if u and u.strip()]
            url = '\n'.join([u.strip() for u in url
                               if u.strip() and u.strip().lower() != 'none'])
        if isinstance(url, str):
            url = url.strip('() ').strip()
            if url.lower() == 'none':
                url = None
        else:
            url = None
    url = url or None

    return name, email, url


def keywords_mapper(keywords, package):
    """
    Update package keywords and return package.
    This is supposed to be an array of strings, but sometimes this is a string.
    https://docs.npmjs.com/files/package.json#keywords
    """
    if isinstance(keywords, str):
        if ',' in keywords:
            keywords = [k.strip() for k in keywords.split(',') if k.strip()]
        else:
            keywords = [keywords]

    package.keywords = keywords
    return package<|MERGE_RESOLUTION|>--- conflicted
+++ resolved
@@ -248,11 +248,10 @@
         lics = json_data.get('licenses')
         package = licenses_mapper(lic, lics, package)
 
-<<<<<<< HEAD
         package.populate_license_fields()
-=======
-        if not package.license_expression and package.declared_license:
-            package.license_expression = compute_normalized_license(package.declared_license)
+
+        if TRACE:
+            logger_debug(f'NpmPackageJsonHandler: parse: package: {package.to_dict()}')
 
         return package
 
@@ -262,12 +261,6 @@
             json_data = json.load(loc)
 
         yield cls._parse(json_data)
->>>>>>> 9f91bf51
-
-        if TRACE:
-            logger_debug(f'NpmPackageJsonHandler: parse: package: {package.to_dict()}')
-
-        yield package
 
 class BaseNpmLockHandler(BaseNpmHandler):
 
