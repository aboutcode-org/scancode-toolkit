--- conflicted
+++ resolved
@@ -47,7 +47,6 @@
                         name=maintainer_name,
                         role='maintainer',
                         email=maintainer_email,
-<<<<<<< HEAD
                     )
                 )
 
@@ -63,23 +62,6 @@
                     )
                 )
 
-=======
-                    )
-                )
-
-        authors = cran_desc.get('Author') or ''
-        for author in authors.split(',\n'):
-            author_name, author_email = get_party_info(author)
-            if author_name or author_email:
-                parties.append(
-                    models.Party(
-                        name=author_name,
-                        role='author',
-                        email=author_email,
-                    )
-                )
-
->>>>>>> 19d77e99
         package_dependencies = []
         dependencies = cran_desc.get('Depends') or ''
         for dependency in dependencies.split(',\n'):
@@ -106,11 +88,6 @@
                 )
             )
 
-<<<<<<< HEAD
-        # TODO: Let's handle the release date as a Date type
-        # release_date = cran_desc.get('Date/Publication'),
-
-=======
         declared_license=cran_desc.get('License')
         license_expression = None
         if declared_license:
@@ -119,7 +96,6 @@
         # TODO: Let's handle the release date as a Date type
         # release_date = cran_desc.get('Date/Publication'),
 
->>>>>>> 19d77e99
         yield models.PackageData(
             datasource_id=cls.datasource_id,
             type=cls.default_package_type,
@@ -127,12 +103,8 @@
             version=cran_desc.get('Version'),
             # TODO: combine both together
             description=cran_desc.get('Description', '') or cran_desc.get('Title', ''),
-<<<<<<< HEAD
-            declared_license=cran_desc.get('License'),
-=======
             declared_license=declared_license,
             license_expression=license_expression,
->>>>>>> 19d77e99
             parties=parties,
             dependencies=package_dependencies,
             repository_homepage_url=f'https://cran.r-project.org/package={name}',
