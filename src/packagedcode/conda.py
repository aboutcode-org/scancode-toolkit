--- conflicted
+++ resolved
@@ -71,11 +71,7 @@
 
     @classmethod
     def assign_package_to_resources(cls, package, resource, codebase):
-<<<<<<< HEAD
-        return super().assign_package_to_resources(
-=======
         return models.DatafileHandler.assign_package_to_resources(
->>>>>>> 19d77e99
             package=package,
             resource=cls.get_conda_root(resource, codebase),
             codebase=codebase,
@@ -105,11 +101,8 @@
         about = metayaml.get('about') or {}
         package.homepage_url = about.get('home')
         package.declared_license = about.get('license')
-<<<<<<< HEAD
-=======
         if package.declared_license:
             package.license_expression = cls.compute_normalized_license(package)
->>>>>>> 19d77e99
         package.description = about.get('summary')
         package.vcs_url = about.get('dev_url')
 
