--- conflicted
+++ resolved
@@ -178,22 +178,12 @@
             f'lines collected: {len(candidate_lines_groups)}',
         )
 
-<<<<<<< HEAD
-    for candidates in candidate_lines_groups:
-        if TRACE or TRACE_DEEP:
-            logger_debug(f'========================================================================')
-            logger_debug(f'  detect_copyrights_from_lines: processing candidates group:')
-            for can in candidates:
-                logger_debug(f'    {can}')
-                
-=======
     for candidate_lines in candidate_lines_groups:
         if TRACE or TRACE_DEEP:
             logger_debug(f'\n========================================================================')
             logger_debug(f'detect_copyrights_from_lines: processing candidate_lines group:')
             for can in candidate_lines:
                 logger_debug(f'  {can}')
->>>>>>> 9a340fc3
 
         detections = detector.detect(
             numbered_lines=candidate_lines,
@@ -265,12 +255,12 @@
             return
 
         if TRACE or TRACE_TOK:
-            logger_debug(f'  CopyrightDetector: numbered_lines: {numbered_lines}')
+            logger_debug(f'CopyrightDetector: numbered_lines: {numbered_lines}')
 
         tokens = list(get_tokens(numbered_lines))
 
         if TRACE:
-            logger_debug(f'  CopyrightDetector: initial tokens: {tokens}')
+            logger_debug(f'CopyrightDetector: initial tokens: {tokens}')
 
         if not tokens:
             return
@@ -279,24 +269,16 @@
         lexed_text = list(self.lexer.lex_tokens(tokens, trace=TRACE_TOK))
 
         if TRACE or TRACE_DEEP:
-<<<<<<< HEAD
-            logger_debug(f'  CopyrightDetector: lexed tokens:\n{lexed_text}')
-=======
             logger_debug(f'CopyrightDetector: lexed tokens:')
             for l in lexed_text:
                 logger_debug(f'  {l!r}')
->>>>>>> 9a340fc3
 
         # then build a parse parse_tree based on tagged tokens
         parse_tree = self.parser.parse(lexed_text)
 
         if TRACE or TRACE_DEEP:
-<<<<<<< HEAD
-            logger_debug(f'  CopyrightDetector: final parse_tree:\n{tree_pformat(parse_tree)}')
-=======
             logger_debug('~~~~~~~~~~~~~~~~~~~~~~~~~~~~~~~')
             logger_debug(f'CopyrightDetector: final parse_tree:\n{tree_pformat(parse_tree)}')
->>>>>>> 9a340fc3
 
         non_copyright_labels = frozenset()
         if not include_copyright_years:
@@ -345,11 +327,7 @@
                 )
 
                 if TRACE or TRACE_DEEP:
-<<<<<<< HEAD
-                    logger_debug(f'CopyrightDetector: detection: {copyrght}')
-=======
                     logger_debug(f'CopyrightDetector: final copyright: {copyrght}')
->>>>>>> 9a340fc3
 
                 if copyrght:
                     if include_copyrights:
@@ -810,14 +788,7 @@
     # 2-letters short words, skipping some leading caps
     (r'^[BEFHJMNPQRTUVW][a-z]$', 'NN'),
 
-<<<<<<< HEAD
-    # three or more AsCamelCase GetQueueReference
-    (r'^([A-Z][a-z]+){3,}$', 'JUNK'),
-
-    # misc exceptions
-=======
     # Misc exceptions
->>>>>>> 9a340fc3
     (r'^dead_horse$', 'NN'),
     (r'^A11yance', 'NNP'),
     (r'^Fu$', 'NNP'),
@@ -1018,11 +989,7 @@
     (r'^Should$', 'JUNK'),
     (r'^[Ll]icensing\@?$', 'JUNK'),
     (r'^Disclaimer$', 'JUNK'),
-<<<<<<< HEAD
-    (r'^Directive$', 'JUNK'),
-=======
     (r'^Directive.?$', 'JUNK'),
->>>>>>> 9a340fc3
     (r'^LAWS\,?$', 'JUNK'),
     (r'^[Ll]aws?,?$', 'JUNK'),
     (r'^me$', 'JUNK'),
@@ -4318,21 +4285,13 @@
 
     if TRACE_TOK:
         numbered_lines = list(numbered_lines)
-<<<<<<< HEAD
-        logger_debug(f'candidate_lines: numbered_lines: {numbered_lines!r}')
-=======
         logger_debug(f'collect_candidate_lines: numbered_lines: {numbered_lines!r}')
->>>>>>> 9a340fc3
 
     # the previous line (chars only)
     previous_chars = None
     for (ln, line) in numbered_lines:
         if TRACE:
-<<<<<<< HEAD
-            logger_debug(f'# candidate_lines: evaluating line: {numbered_line!r}')
-=======
             logger_debug(f'## collect_candidate_lines: evaluating line: {(ln, line)!r}')
->>>>>>> 9a340fc3
 
         is_debian = 's>' in line
         prepared = prepare_text_line(line)
